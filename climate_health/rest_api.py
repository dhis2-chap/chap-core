from contextlib import asynccontextmanager
import logging
from asyncio import CancelledError
from typing import List, Union

from fastapi import BackgroundTasks, UploadFile, HTTPException
from pydantic import BaseModel
# from fastapi.responses import HTMLResponse

from fastapi import FastAPI
from fastapi.responses import FileResponse
from fastapi.middleware.cors import CORSMiddleware

from climate_health.api import read_zip_folder, train_on_prediction_data
from climate_health.google_earth_engine.gee_era5 import GoogleEarthEngine
from climate_health.internal_state import Control, InternalState
from climate_health.model_spec import ModelSpec, model_spec_from_model
from climate_health.predictor import all_models
from climate_health.predictor.feature_spec import Feature, all_features
from climate_health.rest_api_src.worker_functions import train_on_zip_file
from climate_health.training_control import TrainingControl
from dotenv import load_dotenv, find_dotenv

from climate_health.worker.background_tasks_worker import BGTaskWorker
from climate_health.worker.rq_worker import RedisQueue

logger = logging.getLogger(__name__)
logging.basicConfig(level=logging.INFO)

class Clients(BaseModel):
    gee: GoogleEarthEngine = None

clients = Clients()


@asynccontextmanager
async def lifespan(app: FastAPI):

    print("Running pretasks..")
    # Load environment variables
    load_dotenv(find_dotenv())
    # Load the ML model
    clients.gee = GoogleEarthEngine()

    yield
    # Clean up


def get_app():
    app = FastAPI(
        root_path="/v1",
        lifespan=lifespan
    )
    origins = [
        '*',  # Allow all origins
        "http://localhost:3000",
        "localhost:3000",
    ]
    app.add_middleware(
        CORSMiddleware,
        allow_origins=origins,
        allow_credentials=True,
        allow_methods=["*"],
        allow_headers=["*"]
    )

    return app


app = get_app()


class State(BaseModel):
    ready: bool
    status: str
    progress: float = 0


internal_state = InternalState(Control({}), {})

state = State(ready=True, status='idle')

# worker = BGTaskWorker(BackgroundTasks(), internal_state, state)
worker = RedisQueue()
def set_cur_response(response):
    state['response'] = response


class PredictionResponse(BaseModel):
    value: float
    orgUnit: str
    dataElement: str
    period: str


class FullPredictionResponse(BaseModel):
    diseaseId: str
    dataValues: List[PredictionResponse]


@app.get('favicon.ico')
async def favicon() -> FileResponse:
    return FileResponse('chap_icon.jpeg')


@app.post('/set-model-path')
async def set_model_path(model_path: str) -> dict:
    '''
    Set the model to be used for training and evaluation
    https://github.com/knutdrand/external_rmodel_example.git
    '''
    internal_state.model_path = model_path
    return {'status': 'success'}

@app.post('/gee')
async def test_google_earth_engine(file: Union[UploadFile, None] = None, background_tasks: BackgroundTasks = None) -> dict:
    prediction_data = read_zip_folder(file.file)
<<<<<<< HEAD
    prediction_data.climate_data = clients.gee.fetch_historical_era5_from_gee(file.file, prediction_data.health_data.period_range)
    return {'result': prediction_data.climate_data}
    
=======
    prediction_data.climate_data = clients.gee.fetch_data_climate_indicator(file.file, prediction_data.health_data.period_range)
    return {'status': 'success'}
>>>>>>> 87b6a512


@app.post('/zip-file/')
async def post_zip_file(file: Union[UploadFile, None] = None, background_tasks: BackgroundTasks=None) -> dict:
    '''
    Post a zip file containing the data needed for training and evaluation, and start the training
    '''
    if not internal_state.is_ready():
        raise HTTPException(status_code=400, detail="Model is currently training")

    model_name, model_path = 'HierarchicalModel', None
    if internal_state.model_path is not None:
        model_name = 'external'
        model_path = internal_state.model_path
    #def f():
    #    prediction_data = read_zip_folder(file.file)
    #    train_on_prediction_data(prediction_data, model_name = model_name, model_path = model_path)
    job = worker.queue(train_on_zip_file, file, model_name, model_path)
    internal_state.current_job = job
    def train_func():
        internal_state.control = Control({'Training': TrainingControl()})
        try:
            internal_state.current_data['response'] = train_on_prediction_data(
                prediction_data,
                model_name=model_name,
                model_path=model_path,
                control=internal_state.control)
        except CancelledError:
            state.status = 'cancelled'
            state.ready = True
            internal_state.control = None
            return
        state.ready = True
        state.status = 'idle'

    #background_tasks.add_task(train_func)
    print('task added')
    return {'status': 'success'}


@app.get('/list-models')
async def list_models() -> list[ModelSpec]:
    '''
    List all available models. These are not validated. Should set up test suite to validate them
    '''
    model_list = (model_spec_from_model(model) for model in all_models)
    valid_model_list = [m for m in model_list if m is not None]
    return valid_model_list


@app.get('/list-features')
async def list_features() -> list[Feature]:
    '''
    List all available features
    '''
    return all_features


@app.get('/get-results')
async def get_results() -> FullPredictionResponse:
    '''
    Retrieve results made by the model
    '''
    cur_job = internal_state.current_job
    print(cur_job)
    if not (cur_job and cur_job.is_finished):
        raise HTTPException(status_code=400, detail="No response available")
    result = cur_job.result
    print(result)
    return result


@app.post('/cancel')
async def cancel() -> dict:
    '''
    Cancel the current training
    '''
    if internal_state.control is not None:
        internal_state.control.cancel()
    return {'status': 'success'}


@app.get('/status')
async def get_status() -> State:
    '''
    Retrieve the current status of the model
    '''
    if internal_state.is_ready():
        return State(ready=True, status='idle')

    return State(ready=False,
                 status=internal_state.current_job.status,
                 progress=internal_state.current_job.progress)

def main_backend():
    import uvicorn

    uvicorn.run(app, host="0.0.0.0", port=8000)
<|MERGE_RESOLUTION|>--- conflicted
+++ resolved
@@ -115,14 +115,9 @@
 @app.post('/gee')
 async def test_google_earth_engine(file: Union[UploadFile, None] = None, background_tasks: BackgroundTasks = None) -> dict:
     prediction_data = read_zip_folder(file.file)
-<<<<<<< HEAD
     prediction_data.climate_data = clients.gee.fetch_historical_era5_from_gee(file.file, prediction_data.health_data.period_range)
     return {'result': prediction_data.climate_data}
     
-=======
-    prediction_data.climate_data = clients.gee.fetch_data_climate_indicator(file.file, prediction_data.health_data.period_range)
-    return {'status': 'success'}
->>>>>>> 87b6a512
 
 
 @app.post('/zip-file/')
