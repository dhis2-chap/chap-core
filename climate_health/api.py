import json
import zipfile
from pathlib import Path
import numpy as np

from climate_health.datatypes import HealthData, ClimateData, HealthPopulationData, SimpleClimateData, ClimateHealthData
from climate_health.dhis2_interface.json_parsing import predictions_to_json, parse_disease_data, json_to_pandas, \
    parse_population_data
from climate_health.external.external_model import ExternalCommandLineModel, get_model_from_yaml_file
from climate_health.geojson import geojson_to_shape
from climate_health.predictor import get_model
from climate_health.spatio_temporal_data.temporal_dataclass import SpatioTemporalDict
import dataclasses


@dataclasses.dataclass
class AreaPolygons:
    shape_file: str


@dataclasses.dataclass
class PredictionData:
    area_polygons: AreaPolygons = None
    health_data: SpatioTemporalDict[HealthData] = None
    climate_data: SpatioTemporalDict[ClimateData] = None
    population_data: SpatioTemporalDict[HealthPopulationData] = None


def read_zip_folder(zip_file_path: str) -> PredictionData:
    # read zipfile, create PredictionData
    ziparchive = zipfile.ZipFile(zip_file_path)
    expected_files = {
        "area_polygons": "organisations.geojson",
        "disease": "disease.json",
        "population": "population.json",
        "temperature": "temperature.json",
        "precipitation": "precipitation.json",
    }
    json_data = json.load(ziparchive.open(expected_files["disease"]))
    name_mapping = {
        "time_period": 2,
        "disease_cases": 3,
        "location": 1
    }
    disease = parse_disease_data(json_data, name_mapping=name_mapping)

    temperature_json = json.load(ziparchive.open(expected_files["temperature"]))
    name_mapping = {
        "time_period": 2,
        "mean_temperature": 3,
        "location": 1
    }
    temperature = json_to_pandas(temperature_json, name_mapping)

    precipitation_json = json.load(ziparchive.open(expected_files["temperature"]))
    name_mapping = {
        "time_period": 2,
        "precipitation": 3,
        "location": 1
    }
    precipitation = json_to_pandas(precipitation_json, name_mapping)

    assert np.all(precipitation.time_period == temperature.time_period)
    assert np.all(precipitation.location == temperature.location)

    temperature["rainfall"] = precipitation["precipitation"]

    climate = SpatioTemporalDict.from_pandas(temperature, dataclass=SimpleClimateData)

    population_json = json.load(ziparchive.open(expected_files["population"]))
    population = parse_population_data(population_json)
    shape_file_name = Path(zip_file_path).parent
    area_polygons_file = ziparchive.open(expected_files["area_polygons"])
    geojson_to_shape(area_polygons_file, shape_file_name)
    #geojson_to_shape(str(zip_file_path) + "!area_polygons", shape_file_name)

    return PredictionData(
        health_data=disease,
        climate_data=climate,
        population_data=population,
        area_polygons=AreaPolygons(shape_file_name)
    )


    out_data = {}




#    ...


def dhis_zip_flow(zip_file_path: str, out_json: str, model_config_file):
    data: PredictionData = read_zip_folder(zip_file_path)
<<<<<<< HEAD
    model = get_model_from_yaml_file(f'external_models/{model_name}')
    climate_health_data= ClimateHealthData.combine(data.health_data, data.climate_data)
=======
    model = get_model_from_yaml_file(model_config_file)
    climate_health_data = SpatioTemporalDict(
            {
                location: ClimateHealthData.combine(
                    data.health_data.get_location(location).data(),
                    data.climate_data.get_location(location).data()
                )
            for location in data.health_data.locations()
            })
>>>>>>> c3430966
    model.train(climate_health_data, extra_data=data.area_polygons)
    predictions = model.predict(data)
    predictions_to_json(predictions, out_json)<|MERGE_RESOLUTION|>--- conflicted
+++ resolved
@@ -92,10 +92,6 @@
 
 def dhis_zip_flow(zip_file_path: str, out_json: str, model_config_file):
     data: PredictionData = read_zip_folder(zip_file_path)
-<<<<<<< HEAD
-    model = get_model_from_yaml_file(f'external_models/{model_name}')
-    climate_health_data= ClimateHealthData.combine(data.health_data, data.climate_data)
-=======
     model = get_model_from_yaml_file(model_config_file)
     climate_health_data = SpatioTemporalDict(
             {
@@ -105,7 +101,6 @@
                 )
             for location in data.health_data.locations()
             })
->>>>>>> c3430966
     model.train(climate_health_data, extra_data=data.area_polygons)
     predictions = model.predict(data)
     predictions_to_json(predictions, out_json)