--- conflicted
+++ resolved
@@ -105,11 +105,7 @@
 
     @property
     def period_range(self) -> PeriodRange:
-<<<<<<< HEAD
-        first_period_range= self._data_dict[next(iter(self._data_dict))].data().time_period
-=======
         first_period_range = self._data_dict[next(iter(self._data_dict))].data().time_period
->>>>>>> 9f4e1d17
         assert first_period_range.start_timestamp == first_period_range.start_timestamp
         assert first_period_range.end_timestamp == first_period_range.end_timestamp
         return first_period_range
