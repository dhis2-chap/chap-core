--- conflicted
+++ resolved
@@ -1,42 +1,3 @@
-<<<<<<< HEAD
-"""Top-level package for chap-core."""
-
-from pathlib import Path
-
-from . import data, fetch
-from .log_config import is_debug_mode
-from .models.model_template_interface import ModelTemplateInterface
-
-__author__ = """Chap Team"""
-__email__ = "chap@dhis2.org"
-
-# Read version from package metadata
-try:
-    from importlib.metadata import version as _get_version
-
-    __version__ = _get_version("chap_core")
-except Exception:
-    __version__ = "unknown"
-
-__minimum_modelling_app_version__ = "3.0.0"
-
-
-def get_temp_dir() -> Path:
-    """Get the temporary directory for build and test artifacts.
-
-    Returns temporary directory path for storing build artifacts,
-    test outputs, model files, and other temporary files.
-
-    Returns
-    -------
-    Path
-        Path to the temporary directory (default: 'target/')
-    """
-    return Path("target")
-
-
-__all__ = ["fetch", "data", "ModelTemplateInterface", "is_debug_mode", "get_temp_dir"]
-=======
 """Top-level package for chap-core."""
 
 from pathlib import Path
@@ -76,5 +37,4 @@
     return temp_dir
 
 
-__all__ = ["fetch", "data", "ModelTemplateInterface", "is_debug_mode", "get_temp_dir"]
->>>>>>> f9fc4509
+__all__ = ["fetch", "data", "ModelTemplateInterface", "is_debug_mode", "get_temp_dir"]