<<<<<<< HEAD
import logging
from numbers import Number
import pickle
from pathlib import Path
from typing import Generic, Iterable, Tuple, Type, Callable, Optional
from pathlib import PurePath
import numpy as np
import pandas as pd
from matplotlib import pyplot as plt

from ..api_types import PeriodObservation, FeatureCollectionModel
from ..datatypes import (
    Location,
    add_field,
    remove_field,
    TimeSeriesArray,
    TimeSeriesData,
    create_tsdataclass,
)
from ..geometry import Polygons
from ..time_period import PeriodRange
from ..time_period.date_util_wrapper import TimeStamp, clean_timestring
import dataclasses
from typing import TypeVar
from pydantic import BaseModel

logger = logging.getLogger(__name__)

FeaturesT = TypeVar("FeaturesT")
TemporalIndexType = slice


class TemporalDataclass(Generic[FeaturesT]):
    """
    Wraps a dataclass in a object that is can be sliced by time period.
    Call .data() to get the data back.
    """

    def __init__(self, data: FeaturesT):
        self._data = data

    def __repr__(self):
        return f"{self.__class__.__name__}({self._data})"

    def _restrict_by_slice(self, period_range: slice):
        assert period_range.step is None
        start, stop = (None, None)
        if period_range.start is not None:
            start = self._data.time_period.searchsorted(period_range.start)
        if period_range.stop is not None:
            stop = self._data.time_period.searchsorted(period_range.stop, side="right")
        return self._data[start:stop]

    def fill_to_endpoint(self, end_time_stamp: TimeStamp) -> "TemporalDataclass[FeaturesT]":
        if self.end_timestamp == end_time_stamp:
            return self
        n_missing = self._data.time_period.delta.n_periods(self.end_timestamp, end_time_stamp)
        # n_missing = (end_time_stamp - self.end_timestamp) // self._data.time_period.delta
        assert n_missing >= 0, (f"{n_missing} < 0", end_time_stamp, self.end_timestamp)
        old_time_period = self._data.time_period
        new_time_period = PeriodRange(old_time_period.start_timestamp, end_time_stamp, old_time_period.delta)
        d = {
            field.name: getattr(self._data, field.name)
            for field in dataclasses.fields(self._data)
            if field.name != "time_period"
        }

        for name, data in d.items():
            d[name] = np.pad(data.astype(float), (0, n_missing), constant_values=np.nan)
        return self._data.__class__(new_time_period, **d)

    def fill_to_range(self, start_timestamp, end_timestamp):
        if self.end_timestamp == end_timestamp and self.start_timestamp == start_timestamp:
            return self
        n_missing_start = self._data.time_period.delta.n_periods(start_timestamp, self.start_timestamp)
        n_missing = self._data.time_period.delta.n_periods(self.end_timestamp, end_timestamp)
        assert n_missing >= 0, (f"{n_missing} < 0", end_timestamp, self.end_timestamp)
        assert n_missing_start >= 0, (
            f"{n_missing} < 0",
            end_timestamp,
            self.end_timestamp,
        )
        old_time_period = self._data.time_period
        new_time_period = PeriodRange(start_timestamp, end_timestamp, old_time_period.delta)
        d = {
            field.name: getattr(self._data, field.name)
            for field in dataclasses.fields(self._data)
            if field.name != "time_period"
        }

        for name, data in d.items():
            d[name] = np.pad(data.astype(float), (n_missing_start, n_missing), constant_values=np.nan)
        return self._data.__class__(new_time_period, **d)

    def restrict_time_period(self, period_range: TemporalIndexType) -> "TemporalDataclass[FeaturesT]":
        assert isinstance(period_range, slice)
        assert period_range.step is None
        if hasattr(self._data.time_period, "searchsorted"):
            return self._restrict_by_slice(period_range)

        mask = np.full(len(self._data.time_period), True)

        if period_range.start is not None:
            mask = mask & (self._data.time_period >= period_range.start)

        if period_range.stop is not None:
            mask = mask & (self._data.time_period <= period_range.stop)

        return self._data[mask]

    def data(self) -> Iterable[FeaturesT]:
        return self._data

    def to_pandas(self) -> pd.DataFrame:
        return self._data.to_pandas()

    def join(self, other):
        return np.concatenate([self._data, other._data])

    @property
    def start_timestamp(self) -> pd.Timestamp:
        return self._data.time_period[0].start_timestamp

    @property
    def end_timestamp(self) -> pd.Timestamp:
        return self._data.time_period[-1].end_timestamp


class Polygon:
    pass


class DataSetMetaData(BaseModel):
    name: str = "dataset"
    filename: str | None = None
    db_id: int | None = None


class DataSet(Generic[FeaturesT]):
    """
    Class representing severeal time series at different locations.
    """

    def __init__(self, data_dict: dict[str, FeaturesT], polygons=None, metadata=DataSetMetaData()):
        self._data_dict = {loc: data for loc, data in data_dict.items()}
        self._polygons = polygons
        self._parent_dict = None
        self.metadata = metadata

    def field_names(self):
        return [
            field.name
            for field in dataclasses.fields(next(iter(self._data_dict.values())))
            if field.name not in ("time_period", "location")
        ]

    def model_dump(self):
        return {
            "data_dict": {loc: data.model_dump() for loc, data in self._data_dict.items()},
            "polygons": self._polygons and self._polygons.model_dump(),
        }

    @classmethod
    def from_dict(cls, data: dict, dataclass: type[TemporalDataclass]):
        data_dict = {loc: dataclass.from_dict(val) for loc, val in data["data_dict"].items()}
        return cls(data_dict, data["polygons"] and FeatureCollectionModel(**data["polygons"]))

    def set_polygons(self, polygons: FeatureCollectionModel, ignore_validation=False) -> list[str]:
        polygon_ids = {feature.id for feature in polygons.features}

        if not ignore_validation:
            ignored_locations = set(self._data_dict.keys()) - polygon_ids
            if ignored_locations:
                logger.warning(
                    f"Found {len(ignored_locations)} locations in dataset that are not in the polygons: {ignored_locations}"
                )
            self._data_dict = {location: data for location, data in self._data_dict.items() if location in polygon_ids}
        else:
            ignored_locations = {}
            # for location in self.locations():
            #     if location not in polygon_ids:
            #         logger.warning(f"Found a location {location} (type: {type(location)}) in dataset ({location}) that is not in the polygons. Polygons contains: {polygon_ids}.  ")
            #         del self._data_dict[location]
            #    assert location in polygon_ids, f"Found a location {location} (type: {type(location)}) in dataset ({location}) that is not in the polygons. Polygons contains: {polygon_ids}.  "
        self._polygons = polygons
        return list(ignored_locations)

    def get_parent_dict(self) -> Optional[dict[str, str]]:
        if not self._polygons:
            return {location: "-" for location in self.locations()}
        return Polygons(self._polygons).get_parent_dict()

    def aggregate_to_parent(self, field_name: str = "disease_cases", nan_indicator="disease_cases"):
        parent_dict = self.get_parent_dict()
        dataclass = create_tsdataclass([field_name])
        new_dict = {}
        period_range = self.period_range
        for location, data in self.items():
            parent = parent_dict[location]

            new_data = getattr(data, field_name).copy()
            if parent not in new_dict:
                new_dict[parent] = dataclass(period_range, np.zeros_like(new_data))
            old_data = getattr(new_dict[parent], field_name)
            new_data = getattr(data, field_name).copy()
            if nan_indicator is not None:
                nan_mask = np.isnan(getattr(data, nan_indicator))
                new_data[nan_mask] = 0
            old_data += new_data

        return self.__class__(new_dict, self._polygons)

    @property
    def polygons(self):
        return self._polygons

    def __repr__(self):
        return f"{self.__class__.__name__}({self._data_dict})"

    def __getitem__(self, location: str) -> FeaturesT:
        return self._data_dict[location]

    def keys(self) -> Iterable[str]:
        return self._data_dict.keys()

    def items(self) -> Iterable[Tuple[str, FeaturesT]]:
        return ((k, d) for k, d in self._data_dict.items())

    def values(self) -> Iterable[FeaturesT]:
        return (d for d in self._data_dict.values())

    @property
    def period_range(self) -> PeriodRange:
        try:
            first_period_range = self._data_dict[next(iter(self._data_dict))].time_period
        except StopIteration:
            raise ValueError(f"No data in dataset {self}")

        assert first_period_range.start_timestamp == first_period_range.start_timestamp
        assert first_period_range.end_timestamp == first_period_range.end_timestamp
        return first_period_range

    @property
    def start_timestamp(self) -> pd.Timestamp:
        return min(data.start_timestamp for data in self.data())

    @property
    def end_timestamp(self) -> pd.Timestamp:
        return max(data.end_timestamp for data in self.data())

    def get_locations(self, location: Iterable[Location]) -> "DataSet[FeaturesT]":
        return self.__class__({loc: self._data_dict[loc] for loc in location}, self._polygons)

    def get_location(self, location: Location) -> FeaturesT:
        return self._data_dict[location]

    def restrict_time_period(self, period_range: TemporalIndexType) -> "DataSet[FeaturesT]":
        return self.__class__(
            {loc: TemporalDataclass(data).restrict_time_period(period_range) for loc, data in self._data_dict.items()},
            self._polygons,
        )

    def filter_locations(self, locations: Iterable[str]) -> "DataSet[FeaturesT]":
        return self.__class__({loc: data for loc, data in self.items() if loc in locations})

    def locations(self) -> Iterable[Location]:
        return self._data_dict.keys()

    def data(self) -> Iterable[FeaturesT]:
        return self._data_dict.values()

    def _add_location_to_dataframe(self, df, location, field_name="location"):
        df[field_name] = location
        return df

    def _add_location_info_to_dataframe(self, df, location, parent_dict):
        if parent_dict is not None:
            df["parent"] = parent_dict[location]
        df["location"] = location
        return df

    def to_pandas(self) -> pd.DataFrame:
        """Join the pandas frame for all locations with locations as column"""
        parent_dict = self.get_parent_dict()

        try:
            tables = [
                self._add_location_info_to_dataframe(data.to_pandas(), location, parent_dict)
                for location, data in self._data_dict.items()
            ]
        except KeyError:
            logger.error(f"KeyError while looking up {self._data_dict.keys()} in {parent_dict}")
            raise
        return pd.concat(tables)

    def interpolate(self, field_names=None):
        return self.__class__({loc: data.interpolate(field_names) for loc, data in self.items()}, self._polygons)

    @classmethod
    def _fill_missing(cls, data_dict: dict[str, TemporalDataclass[FeaturesT]]):
        """Fill missing values in a dictionary of TemporalDataclasses"""
        end = max(data.end_timestamp for data in data_dict.values())
        start = min(data.start_timestamp for data in data_dict.values())
        for location, data in data_dict.items():
            data_dict[location] = data.fill_to_range(start, end)
        return data_dict

    @classmethod
    def from_pandas(
        cls, df: pd.DataFrame, dataclass: Type[FeaturesT] = None, fill_missing=False
    ) -> "DataSet[FeaturesT]":
        """
        Create a SpatioTemporalDict from a pandas dataframe.
        The dataframe needs to have a 'location' column, and a 'time_period' column.
        The time_period columnt needs to have strings that can be parsed into a period.
        All fields in the dataclass needs to be present in the dataframe.
        If 'fill_missing' is True, missing values will be filled with np.nan. Else all the time series needs to be
        consecutive.


        Parameters
        ----------
        df : pd.DataFrame
            The dataframe
        dataclass : Type[FeaturesT]
            The dataclass to use for the time series
        fill_missing : bool, optional
            If missing values should be filled, by default False

        Returns
        -------
        DataSet[FeaturesT]
            The SpatioTemporalDict

        Examples
        --------
        >>> import pandas as pd
        >>> from chap_core.spatio_temporal_data.temporal_dataclass import DataSet
        >>> from chap_core.datatypes import HealthData
        >>> df = pd.DataFrame(
        ...     {
        ...         "location": ["Oslo", "Oslo", "Bergen", "Bergen"],
        ...         "time_period": ["2020-01", "2020-02", "2020-01", "2020-02"],
        ...         "disease_cases": [10, 20, 30, 40],
        ...     }
        ... )
        >>> DataSet.from_pandas(df, HealthData)
        """
        if dataclass is None:
            dataclass = create_tsdataclass(
                [col for col in df.columns.tolist() if col not in ("location", "time_period") and "Unnamed" not in col]
            )

        data_dict = {}
        for location, data in df.groupby("location"):
            if not isinstance(location, str):
                logging.warning(f"Location {location} is not a string, converting to string")
                location = str(location)

            time_element = data["time_period"].iloc[0]
            if isinstance(time_element, str) or isinstance(time_element, Number):
                # if time periods are string, clean them and convert to periods
                data["time_period"] = data["time_period"].apply(clean_timestring)

            data_dict[location] = dataclass.from_pandas(data.sort_values(by="time_period"), fill_missing)
        data_dict = cls._fill_missing(data_dict)

        return cls(data_dict)

    def to_csv(self, file_name: str, mode="w"):
        self.to_pandas().to_csv(file_name, mode=mode)

    def to_pickle(self, file_name: str):
        data_dict = {loc: data.to_pickle_dict() for loc, data in self.items()}
        with open(file_name, "wb") as f:
            pickle.dump(data_dict, f)

    @classmethod
    def from_pickle(cls, file_name: str, dataclass: Type[FeaturesT]) -> "DataSet[FeaturesT]":
        with open(file_name, "rb") as f:
            data_dict = pickle.load(f)
        return cls({loc: dataclass.from_pickle_dict(val) for loc, val in data_dict.items()})

    @classmethod
    def from_file(cls, file_name: str, dataclass: Type[FeaturesT]) -> "DataSet[FeaturesT]":
        if file_name.endswith(".csv"):
            return cls.from_csv(file_name, dataclass)
        if file_name.endswith(".pkl"):
            return cls.from_pickle(file_name, dataclass)
        raise ValueError("Unknown file type")

    @classmethod
    def df_from_pydantic_observations(cls, observations: list[PeriodObservation]) -> TimeSeriesData:
        df = pd.DataFrame([obs.model_dump() for obs in observations])
        dataclass = TimeSeriesData.create_class_from_basemodel(type(observations[0]))
        return dataclass.from_pandas(df)

    @classmethod
    def from_period_observations(
        cls, observation_dict: dict[str, list[PeriodObservation]]
    ) -> "DataSet[TimeSeriesData]":
        """
        Create a SpatioTemporalDict from a dictionary of PeriodObservations.
        The keys are the location names, and the values are lists of PeriodObservations.

        Parameters
        ----------
        observation_dict : dict[str, list[PeriodObservation]]
            The dictionary of observations

        Returns
        -------
        DataSet[TimeSeriesData]
            The SpatioTemporalDict

        Examples
        --------
        >>> from chap_core.spatio_temporal_data.temporal_dataclass import DataSet
        >>> from chap_core.api_types import PeriodObservation
        >>> class HealthObservation(PeriodObservation):
        ...     disease_cases: int
        >>> observations = {
        ...     "Oslo": [
        ...         HealthObservation(time_period="2020-01", disease_cases=10),
        ...         HealthObservation(time_period="2020-02", disease_cases=20),
        ...     ]
        ... }
        >>> DataSet.from_period_observations(observations)
        >>> DataSet.to_pandas()
        """
        data_dict = {}
        for location, observations in observation_dict.items():
            data_dict[location] = cls.df_from_pydantic_observations(observations)
        return cls(data_dict)

    @classmethod
    def from_csv(cls, file_name: str, dataclass: Type[FeaturesT] | None = None) -> "DataSet[FeaturesT]":
        csv = pd.read_csv(file_name)
        if dataclass is None:
            dataclass = create_tsdataclass(
                [col for col in csv.columns.tolist() if col not in ("location", "time_period") and "Unnamed" not in col]
            )
        obj = cls.from_pandas(csv, dataclass)

        if isinstance(file_name, (str, Path)):
            path = Path(file_name).with_suffix(".geojson")
            if path.exists():
                with open(path, "r") as f:
                    obj.set_polygons(FeatureCollectionModel.model_validate_json(f.read()))
            else:
                path = Path(file_name).with_suffix(".json")
                if path.exists():
                    polygons = Polygons.from_file(path, id_property="NAME_1")
                    with open(path, "r") as f:
                        obj.set_polygons(polygons.feature_collection())
        if isinstance(file_name, (str, PurePath)):
            meta_data = DataSetMetaData(name=str(Path(file_name).stem), filename=str(file_name))
            obj.metadata = meta_data
        return obj

    def join_on_time(self, other: "DataSet[FeaturesT]") -> "DataSet[Tuple[FeaturesT, FeaturesT]]":
        """Join two SpatioTemporalDicts on time. Returns a new SpatioTemporalDict.
        Assumes other is later in time.
        """
        return self.__class__(
            {loc: self._data_dict[loc].join(other._data_dict[loc]) for loc in self.locations()}, self._polygons
        )

    def add_fields(self, new_type, **kwargs: dict[str, Callable]):
        return self.__class__(
            {
                loc: add_field(
                    data,
                    new_type,
                    **{key: func(data) for key, func in kwargs.items()},
                )
                for loc, data in self.items()
            }
        )

    def remove_field(self, field_name, new_class=None):
        return self.__class__(
            {loc: remove_field(data, field_name, new_class) for loc, data in self.items()}, self._polygons
        )

    @classmethod
    def from_fields(
        cls,
        dataclass: type[TimeSeriesData],
        fields: dict[str, "DataSet[TimeSeriesArray]"],
    ):
        start_timestamp = min(data.start_timestamp for data in fields.values())
        end_timestamp = max(data.end_timestamp for data in fields.values())
        period_range = PeriodRange(
            start_timestamp,
            end_timestamp,
            fields[next(iter(fields))].period_range.delta,
        )
        new_dict = {}
        field_names = list(fields.keys())
        # all_locations = {location for field in fields.values() for location in field.keys()}
        common_locations = set.intersection(*[set(field.keys()) for field in fields.values()])
        # for field, data in fields.items():
        #    assert set(data.keys()) == all_locations, (field, all_locations-set(data.keys()))
        for location in common_locations:
            new_dict[location] = dataclass(
                period_range,
                **{
                    field: fields[field][location].fill_to_range(start_timestamp, end_timestamp).value
                    for field in field_names
                },
            )
        return cls(new_dict)

    def merge(self, other_dataset: "DataSet", result_dataclass: type[TimeSeriesData]) -> "DataSet":
        polygons_in_merged = None
        if self.polygons is not None and other_dataset.polygons is not None:
            raise Exception("Trying to merge two datasets with polygons, not sure how to do this (not implemented yet)")
        elif self.polygons is not None:
            polygons_in_merged = self.polygons
        elif other_dataset.polygons is not None:
            polygons_in_merged = self.polygons
        other_locations = set(other_dataset.locations())
        assert all(location in other_locations for location in self.locations()), (self.locations(), other_locations)
        new_dataset = DataSet(
            {location: self[location].merge(other_dataset[location], result_dataclass) for location in self.locations()}
        )
        if polygons_in_merged is not None:
            new_dataset.set_polygons(polygons_in_merged)
        return new_dataset

    def plot(self):
        for location, value in self.items():
            df = value.topandas()
            df.plot(x="time_period", y="disease_cases")
            plt.title(location)
        return plt

    def plot_aggregate(self):
        import plotly.express as px

        total = np.zeros(len(self.period_range))
        for location, value in self.items():
            total += np.where(np.isnan(value.disease_cases), 0, value.disease_cases)
        return px.line(x=self.period_range.tolist(), y=total)

    def to_report(self, pdf_filename: str):
        from matplotlib.backends.backend_pdf import PdfPages

        with PdfPages(pdf_filename) as pdf:
            for location, value in self.items():
                df = value.to_pandas()
                df.plot(x="time_period", y="disease_cases")
                df.plot(x="time_period", y="population")
                plt.title(location)
                pdf.savefig()
                plt.close()

    def resample(self, freq):
        return self.__class__({loc: data.resample(freq) for loc, data in self.items()}, self._polygons)
=======
import logging
from numbers import Number
import pickle
from pathlib import Path
from typing import Generic, Iterable, Tuple, Type, Callable, Optional
from pathlib import PurePath
import numpy as np
import pandas as pd
from matplotlib import pyplot as plt

from ..api_types import PeriodObservation, FeatureCollectionModel
from ..datatypes import (
    Location,
    add_field,
    remove_field,
    TimeSeriesArray,
    TimeSeriesData,
    create_tsdataclass,
)
from ..geometry import Polygons
from ..time_period import PeriodRange, Month
from ..time_period.date_util_wrapper import TimeStamp, clean_timestring, Week
import dataclasses
from typing import TypeVar
from pydantic import BaseModel

logger = logging.getLogger(__name__)

FeaturesT = TypeVar("FeaturesT")
TemporalIndexType = slice


class TemporalDataclass(Generic[FeaturesT]):
    """
    Wraps a dataclass in a object that is can be sliced by time period.
    Call .data() to get the data back.
    """

    def __init__(self, data: FeaturesT):
        self._data = data

    def __repr__(self):
        return f"{self.__class__.__name__}({self._data})"

    def _restrict_by_slice(self, period_range: slice):
        assert period_range.step is None
        start, stop = (None, None)
        if period_range.start is not None:
            start = self._data.time_period.searchsorted(period_range.start)
        if period_range.stop is not None:
            stop = self._data.time_period.searchsorted(period_range.stop, side="right")
        return self._data[start:stop]

    def fill_to_endpoint(self, end_time_stamp: TimeStamp) -> "TemporalDataclass[FeaturesT]":
        if self.end_timestamp == end_time_stamp:
            return self
        n_missing = self._data.time_period.delta.n_periods(self.end_timestamp, end_time_stamp)
        # n_missing = (end_time_stamp - self.end_timestamp) // self._data.time_period.delta
        assert n_missing >= 0, (f"{n_missing} < 0", end_time_stamp, self.end_timestamp)
        old_time_period = self._data.time_period
        new_time_period = PeriodRange(old_time_period.start_timestamp, end_time_stamp, old_time_period.delta)
        d = {
            field.name: getattr(self._data, field.name)
            for field in dataclasses.fields(self._data)
            if field.name != "time_period"
        }

        for name, data in d.items():
            d[name] = np.pad(data.astype(float), (0, n_missing), constant_values=np.nan)
        return self._data.__class__(new_time_period, **d)

    def fill_to_range(self, start_timestamp, end_timestamp):
        if self.end_timestamp == end_timestamp and self.start_timestamp == start_timestamp:
            return self
        n_missing_start = self._data.time_period.delta.n_periods(start_timestamp, self.start_timestamp)
        n_missing = self._data.time_period.delta.n_periods(self.end_timestamp, end_timestamp)
        assert n_missing >= 0, (f"{n_missing} < 0", end_timestamp, self.end_timestamp)
        assert n_missing_start >= 0, (
            f"{n_missing} < 0",
            end_timestamp,
            self.end_timestamp,
        )
        old_time_period = self._data.time_period
        new_time_period = PeriodRange(start_timestamp, end_timestamp, old_time_period.delta)
        d = {
            field.name: getattr(self._data, field.name)
            for field in dataclasses.fields(self._data)
            if field.name != "time_period"
        }

        for name, data in d.items():
            d[name] = np.pad(data.astype(float), (n_missing_start, n_missing), constant_values=np.nan)
        return self._data.__class__(new_time_period, **d)

    def restrict_time_period(self, period_range: TemporalIndexType) -> "TemporalDataclass[FeaturesT]":
        assert isinstance(period_range, slice)
        assert period_range.step is None
        if hasattr(self._data.time_period, "searchsorted"):
            return self._restrict_by_slice(period_range)

        mask = np.full(len(self._data.time_period), True)

        if period_range.start is not None:
            mask = mask & (self._data.time_period >= period_range.start)

        if period_range.stop is not None:
            mask = mask & (self._data.time_period <= period_range.stop)

        return self._data[mask]

    def data(self) -> Iterable[FeaturesT]:
        return self._data

    def to_pandas(self) -> pd.DataFrame:
        return self._data.to_pandas()

    def join(self, other):
        return np.concatenate([self._data, other._data])

    @property
    def start_timestamp(self) -> pd.Timestamp:
        return self._data.time_period[0].start_timestamp

    @property
    def end_timestamp(self) -> pd.Timestamp:
        return self._data.time_period[-1].end_timestamp


class Polygon:
    pass


class DataSetMetaData(BaseModel):
    name: str = "dataset"
    filename: str | None = None
    db_id: int | None = None


class DataSet(Generic[FeaturesT]):
    """
    Class representing severeal time series at different locations.
    """

    def __init__(self, data_dict: dict[str, FeaturesT], polygons=None, metadata=DataSetMetaData()):
        self._data_dict = {loc: data for loc, data in data_dict.items()}
        self._polygons = polygons
        self._parent_dict = None
        self.metadata = metadata

    def field_names(self):
        return [
            field.name
            for field in dataclasses.fields(next(iter(self._data_dict.values())))
            if field.name not in ("time_period", "location")
        ]

    @property
    def frequency(self):
        first_period = self.period_range[0]
        if isinstance(first_period, Month):
            return "M"
        elif isinstance(first_period, Week):
            return "W"
        else:
            raise NotImplementedError

    def model_dump(self):
        return {
            "data_dict": {loc: data.model_dump() for loc, data in self._data_dict.items()},
            "polygons": self._polygons and self._polygons.model_dump(),
        }

    @classmethod
    def from_dict(cls, data: dict, dataclass: type[TemporalDataclass]):
        data_dict = {loc: dataclass.from_dict(val) for loc, val in data["data_dict"].items()}
        return cls(data_dict, data["polygons"] and FeatureCollectionModel(**data["polygons"]))

    def set_polygons(self, polygons: FeatureCollectionModel, ignore_validation=False) -> list[str]:
        polygon_ids = {feature.id for feature in polygons.features}

        if not ignore_validation:
            ignored_locations = set(self._data_dict.keys()) - polygon_ids
            if ignored_locations:
                logger.warning(
                    f"Found {len(ignored_locations)} locations in dataset that are not in the polygons: {ignored_locations}"
                )
            self._data_dict = {location: data for location, data in self._data_dict.items() if location in polygon_ids}
        else:
            ignored_locations = {}
            # for location in self.locations():
            #     if location not in polygon_ids:
            #         logger.warning(f"Found a location {location} (type: {type(location)}) in dataset ({location}) that is not in the polygons. Polygons contains: {polygon_ids}.  ")
            #         del self._data_dict[location]
            #    assert location in polygon_ids, f"Found a location {location} (type: {type(location)}) in dataset ({location}) that is not in the polygons. Polygons contains: {polygon_ids}.  "
        self._polygons = polygons
        return list(ignored_locations)

    def get_parent_dict(self) -> Optional[dict[str, str]]:
        if not self._polygons:
            return {location: "-" for location in self.locations()}
        return Polygons(self._polygons).get_parent_dict()

    def aggregate_to_parent(self, field_name: str = "disease_cases", nan_indicator="disease_cases"):
        parent_dict = self.get_parent_dict()
        dataclass = create_tsdataclass([field_name])
        new_dict = {}
        period_range = self.period_range
        for location, data in self.items():
            parent = parent_dict[location]

            new_data = getattr(data, field_name).copy()
            if parent not in new_dict:
                new_dict[parent] = dataclass(period_range, np.zeros_like(new_data))
            old_data = getattr(new_dict[parent], field_name)
            new_data = getattr(data, field_name).copy()
            if nan_indicator is not None:
                nan_mask = np.isnan(getattr(data, nan_indicator))
                new_data[nan_mask] = 0
            old_data += new_data

        return self.__class__(new_dict, self._polygons)

    @property
    def polygons(self):
        return self._polygons

    def __repr__(self):
        return f"{self.__class__.__name__}({self._data_dict})"

    def __getitem__(self, location: str) -> FeaturesT:
        return self._data_dict[location]

    def keys(self) -> Iterable[str]:
        return self._data_dict.keys()

    def items(self) -> Iterable[Tuple[str, FeaturesT]]:
        return ((k, d) for k, d in self._data_dict.items())

    def values(self) -> Iterable[FeaturesT]:
        return (d for d in self._data_dict.values())

    @property
    def period_range(self) -> PeriodRange:
        try:
            first_period_range = self._data_dict[next(iter(self._data_dict))].time_period
        except StopIteration:
            raise ValueError(f"No data in dataset {self}")

        assert first_period_range.start_timestamp == first_period_range.start_timestamp
        assert first_period_range.end_timestamp == first_period_range.end_timestamp
        return first_period_range

    @property
    def start_timestamp(self) -> pd.Timestamp:
        return min(data.start_timestamp for data in self.data())

    @property
    def end_timestamp(self) -> pd.Timestamp:
        return max(data.end_timestamp for data in self.data())

    def get_locations(self, location: Iterable[Location]) -> "DataSet[FeaturesT]":
        return self.__class__({loc: self._data_dict[loc] for loc in location}, self._polygons)

    def get_location(self, location: Location) -> FeaturesT:
        return self._data_dict[location]

    def restrict_time_period(self, period_range: TemporalIndexType) -> "DataSet[FeaturesT]":
        return self.__class__(
            {loc: TemporalDataclass(data).restrict_time_period(period_range) for loc, data in self._data_dict.items()},
            self._polygons,
        )

    def filter_locations(self, locations: Iterable[str]) -> "DataSet[FeaturesT]":
        return self.__class__({loc: data for loc, data in self.items() if loc in locations})

    def locations(self) -> Iterable[Location]:
        return self._data_dict.keys()

    def data(self) -> Iterable[FeaturesT]:
        return self._data_dict.values()

    def _add_location_to_dataframe(self, df, location, field_name="location"):
        df[field_name] = location
        return df

    def _add_location_info_to_dataframe(self, df, location, parent_dict):
        if parent_dict is not None:
            df["parent"] = parent_dict[location]
        df["location"] = location
        return df

    def to_pandas(self) -> pd.DataFrame:
        """Join the pandas frame for all locations with locations as column"""
        parent_dict = self.get_parent_dict()

        try:
            tables = [
                self._add_location_info_to_dataframe(data.to_pandas(), location, parent_dict)
                for location, data in self._data_dict.items()
            ]
        except KeyError:
            logger.error(f"KeyError while looking up {self._data_dict.keys()} in {parent_dict}")
            raise
        return pd.concat(tables)

    def interpolate(self, field_names=None):
        return self.__class__({loc: data.interpolate(field_names) for loc, data in self.items()}, self._polygons)

    @classmethod
    def _fill_missing(cls, data_dict: dict[str, TemporalDataclass[FeaturesT]]):
        """Fill missing values in a dictionary of TemporalDataclasses"""
        end = max(data.end_timestamp for data in data_dict.values())
        start = min(data.start_timestamp for data in data_dict.values())
        for location, data in data_dict.items():
            data_dict[location] = data.fill_to_range(start, end)
        return data_dict

    @classmethod
    def from_pandas(
        cls, df: pd.DataFrame, dataclass: Type[FeaturesT] = None, fill_missing=False
    ) -> "DataSet[FeaturesT]":
        """
        Create a SpatioTemporalDict from a pandas dataframe.
        The dataframe needs to have a 'location' column, and a 'time_period' column.
        The time_period columnt needs to have strings that can be parsed into a period.
        All fields in the dataclass needs to be present in the dataframe.
        If 'fill_missing' is True, missing values will be filled with np.nan. Else all the time series needs to be
        consecutive.


        Parameters
        ----------
        df : pd.DataFrame
            The dataframe
        dataclass : Type[FeaturesT]
            The dataclass to use for the time series
        fill_missing : bool, optional
            If missing values should be filled, by default False

        Returns
        -------
        DataSet[FeaturesT]
            The SpatioTemporalDict

        Examples
        --------
        >>> import pandas as pd
        >>> from chap_core.spatio_temporal_data.temporal_dataclass import DataSet
        >>> from chap_core.datatypes import HealthData
        >>> df = pd.DataFrame(
        ...     {
        ...         "location": ["Oslo", "Oslo", "Bergen", "Bergen"],
        ...         "time_period": ["2020-01", "2020-02", "2020-01", "2020-02"],
        ...         "disease_cases": [10, 20, 30, 40],
        ...     }
        ... )
        >>> DataSet.from_pandas(df, HealthData)
        """
        if dataclass is None:
            dataclass = create_tsdataclass(
                [col for col in df.columns.tolist() if col not in ("location", "time_period") and "Unnamed" not in col]
            )

        data_dict = {}
        for location, data in df.groupby("location"):
            if not isinstance(location, str):
                logging.warning(f"Location {location} is not a string, converting to string")
                location = str(location)

            time_element = data["time_period"].iloc[0]
            if isinstance(time_element, str) or isinstance(time_element, Number):
                # if time periods are string, clean them and convert to periods
                data["time_period"] = data["time_period"].apply(clean_timestring)

            data_dict[location] = dataclass.from_pandas(data.sort_values(by="time_period"), fill_missing)
        data_dict = cls._fill_missing(data_dict)

        return cls(data_dict)

    def to_csv(self, file_name: str, mode="w"):
        self.to_pandas().to_csv(file_name, mode=mode)

    def to_pickle(self, file_name: str):
        data_dict = {loc: data.to_pickle_dict() for loc, data in self.items()}
        with open(file_name, "wb") as f:
            pickle.dump(data_dict, f)

    @classmethod
    def from_pickle(cls, file_name: str, dataclass: Type[FeaturesT]) -> "DataSet[FeaturesT]":
        with open(file_name, "rb") as f:
            data_dict = pickle.load(f)
        return cls({loc: dataclass.from_pickle_dict(val) for loc, val in data_dict.items()})

    @classmethod
    def from_file(cls, file_name: str, dataclass: Type[FeaturesT]) -> "DataSet[FeaturesT]":
        if file_name.endswith(".csv"):
            return cls.from_csv(file_name, dataclass)
        if file_name.endswith(".pkl"):
            return cls.from_pickle(file_name, dataclass)
        raise ValueError("Unknown file type")

    @classmethod
    def df_from_pydantic_observations(cls, observations: list[PeriodObservation]) -> TimeSeriesData:
        df = pd.DataFrame([obs.model_dump() for obs in observations])
        dataclass = TimeSeriesData.create_class_from_basemodel(type(observations[0]))
        return dataclass.from_pandas(df)

    @classmethod
    def from_period_observations(
        cls, observation_dict: dict[str, list[PeriodObservation]]
    ) -> "DataSet[TimeSeriesData]":
        """
        Create a SpatioTemporalDict from a dictionary of PeriodObservations.
        The keys are the location names, and the values are lists of PeriodObservations.

        Parameters
        ----------
        observation_dict : dict[str, list[PeriodObservation]]
            The dictionary of observations

        Returns
        -------
        DataSet[TimeSeriesData]
            The SpatioTemporalDict

        Examples
        --------
        >>> from chap_core.spatio_temporal_data.temporal_dataclass import DataSet
        >>> from chap_core.api_types import PeriodObservation
        >>> class HealthObservation(PeriodObservation):
        ...     disease_cases: int
        >>> observations = {
        ...     "Oslo": [
        ...         HealthObservation(time_period="2020-01", disease_cases=10),
        ...         HealthObservation(time_period="2020-02", disease_cases=20),
        ...     ]
        ... }
        >>> DataSet.from_period_observations(observations)
        >>> DataSet.to_pandas()
        """
        data_dict = {}
        for location, observations in observation_dict.items():
            data_dict[location] = cls.df_from_pydantic_observations(observations)
        return cls(data_dict)

    @classmethod
    def from_csv(cls, file_name: str, dataclass: Type[FeaturesT] | None = None) -> "DataSet[FeaturesT]":
        csv = pd.read_csv(file_name)
        if dataclass is None:
            dataclass = create_tsdataclass(
                [col for col in csv.columns.tolist() if col not in ("location", "time_period") and "Unnamed" not in col]
            )
        obj = cls.from_pandas(csv, dataclass)

        if isinstance(file_name, (str, Path)):
            path = Path(file_name).with_suffix(".geojson")
            if path.exists():
                with open(path, "r") as f:
                    obj.set_polygons(FeatureCollectionModel.model_validate_json(f.read()))
            else:
                path = Path(file_name).with_suffix(".json")
                if path.exists():
                    polygons = Polygons.from_file(path, id_property="NAME_1")
                    with open(path, "r") as f:
                        obj.set_polygons(polygons.feature_collection())
        if isinstance(file_name, (str, PurePath)):
            meta_data = DataSetMetaData(name=str(Path(file_name).stem), filename=str(file_name))
            obj.metadata = meta_data
        return obj

    def join_on_time(self, other: "DataSet[FeaturesT]") -> "DataSet[Tuple[FeaturesT, FeaturesT]]":
        """Join two SpatioTemporalDicts on time. Returns a new SpatioTemporalDict.
        Assumes other is later in time.
        """
        return self.__class__(
            {loc: self._data_dict[loc].join(other._data_dict[loc]) for loc in self.locations()}, self._polygons
        )

    def add_fields(self, new_type, **kwargs: dict[str, Callable]):
        return self.__class__(
            {
                loc: add_field(
                    data,
                    new_type,
                    **{key: func(data) for key, func in kwargs.items()},
                )
                for loc, data in self.items()
            }
        )

    def remove_field(self, field_name, new_class=None):
        return self.__class__(
            {loc: remove_field(data, field_name, new_class) for loc, data in self.items()}, self._polygons
        )

    @classmethod
    def from_fields(
        cls,
        dataclass: type[TimeSeriesData],
        fields: dict[str, "DataSet[TimeSeriesArray]"],
    ):
        start_timestamp = min(data.start_timestamp for data in fields.values())
        end_timestamp = max(data.end_timestamp for data in fields.values())
        period_range = PeriodRange(
            start_timestamp,
            end_timestamp,
            fields[next(iter(fields))].period_range.delta,
        )
        new_dict = {}
        field_names = list(fields.keys())
        # all_locations = {location for field in fields.values() for location in field.keys()}
        common_locations = set.intersection(*[set(field.keys()) for field in fields.values()])
        # for field, data in fields.items():
        #    assert set(data.keys()) == all_locations, (field, all_locations-set(data.keys()))
        for location in common_locations:
            new_dict[location] = dataclass(
                period_range,
                **{
                    field: fields[field][location].fill_to_range(start_timestamp, end_timestamp).value
                    for field in field_names
                },
            )
        return cls(new_dict)

    def merge(self, other_dataset: "DataSet", result_dataclass: type[TimeSeriesData]) -> "DataSet":
        polygons_in_merged = None
        if self.polygons is not None and other_dataset.polygons is not None:
            raise Exception("Trying to merge two datasets with polygons, not sure how to do this (not implemented yet)")
        elif self.polygons is not None:
            polygons_in_merged = self.polygons
        elif other_dataset.polygons is not None:
            polygons_in_merged = self.polygons
        other_locations = set(other_dataset.locations())
        assert all(location in other_locations for location in self.locations()), (self.locations(), other_locations)
        new_dataset = DataSet(
            {location: self[location].merge(other_dataset[location], result_dataclass) for location in self.locations()}
        )
        if polygons_in_merged is not None:
            new_dataset.set_polygons(polygons_in_merged)
        return new_dataset

    def plot(self):
        for location, value in self.items():
            df = value.topandas()
            df.plot(x="time_period", y="disease_cases")
            plt.title(location)
        return plt

    def plot_aggregate(self):
        import plotly.express as px

        total = np.zeros(len(self.period_range))
        for location, value in self.items():
            total += np.where(np.isnan(value.disease_cases), 0, value.disease_cases)
        return px.line(x=self.period_range.tolist(), y=total)

    def to_report(self, pdf_filename: str):
        from matplotlib.backends.backend_pdf import PdfPages

        with PdfPages(pdf_filename) as pdf:
            for location, value in self.items():
                df = value.to_pandas()
                df.plot(x="time_period", y="disease_cases")
                df.plot(x="time_period", y="population")
                plt.title(location)
                pdf.savefig()
                plt.close()

    def resample(self, freq):
        return self.__class__({loc: data.resample(freq) for loc, data in self.items()}, self._polygons)
>>>>>>> a0861e63
<|MERGE_RESOLUTION|>--- conflicted
+++ resolved
@@ -1,4 +1,3 @@
-<<<<<<< HEAD
 import logging
 from numbers import Number
 import pickle
@@ -19,8 +18,8 @@
     create_tsdataclass,
 )
 from ..geometry import Polygons
-from ..time_period import PeriodRange
-from ..time_period.date_util_wrapper import TimeStamp, clean_timestring
+from ..time_period import PeriodRange, Month
+from ..time_period.date_util_wrapper import TimeStamp, clean_timestring, Week
 import dataclasses
 from typing import TypeVar
 from pydantic import BaseModel
@@ -154,6 +153,16 @@
             for field in dataclasses.fields(next(iter(self._data_dict.values())))
             if field.name not in ("time_period", "location")
         ]
+
+    @property
+    def frequency(self):
+        first_period = self.period_range[0]
+        if isinstance(first_period, Month):
+            return "M"
+        elif isinstance(first_period, Week):
+            return "W"
+        else:
+            raise NotImplementedError
 
     def model_dump(self):
         return {
@@ -558,576 +567,4 @@
                 plt.close()
 
     def resample(self, freq):
-        return self.__class__({loc: data.resample(freq) for loc, data in self.items()}, self._polygons)
-=======
-import logging
-from numbers import Number
-import pickle
-from pathlib import Path
-from typing import Generic, Iterable, Tuple, Type, Callable, Optional
-from pathlib import PurePath
-import numpy as np
-import pandas as pd
-from matplotlib import pyplot as plt
-
-from ..api_types import PeriodObservation, FeatureCollectionModel
-from ..datatypes import (
-    Location,
-    add_field,
-    remove_field,
-    TimeSeriesArray,
-    TimeSeriesData,
-    create_tsdataclass,
-)
-from ..geometry import Polygons
-from ..time_period import PeriodRange, Month
-from ..time_period.date_util_wrapper import TimeStamp, clean_timestring, Week
-import dataclasses
-from typing import TypeVar
-from pydantic import BaseModel
-
-logger = logging.getLogger(__name__)
-
-FeaturesT = TypeVar("FeaturesT")
-TemporalIndexType = slice
-
-
-class TemporalDataclass(Generic[FeaturesT]):
-    """
-    Wraps a dataclass in a object that is can be sliced by time period.
-    Call .data() to get the data back.
-    """
-
-    def __init__(self, data: FeaturesT):
-        self._data = data
-
-    def __repr__(self):
-        return f"{self.__class__.__name__}({self._data})"
-
-    def _restrict_by_slice(self, period_range: slice):
-        assert period_range.step is None
-        start, stop = (None, None)
-        if period_range.start is not None:
-            start = self._data.time_period.searchsorted(period_range.start)
-        if period_range.stop is not None:
-            stop = self._data.time_period.searchsorted(period_range.stop, side="right")
-        return self._data[start:stop]
-
-    def fill_to_endpoint(self, end_time_stamp: TimeStamp) -> "TemporalDataclass[FeaturesT]":
-        if self.end_timestamp == end_time_stamp:
-            return self
-        n_missing = self._data.time_period.delta.n_periods(self.end_timestamp, end_time_stamp)
-        # n_missing = (end_time_stamp - self.end_timestamp) // self._data.time_period.delta
-        assert n_missing >= 0, (f"{n_missing} < 0", end_time_stamp, self.end_timestamp)
-        old_time_period = self._data.time_period
-        new_time_period = PeriodRange(old_time_period.start_timestamp, end_time_stamp, old_time_period.delta)
-        d = {
-            field.name: getattr(self._data, field.name)
-            for field in dataclasses.fields(self._data)
-            if field.name != "time_period"
-        }
-
-        for name, data in d.items():
-            d[name] = np.pad(data.astype(float), (0, n_missing), constant_values=np.nan)
-        return self._data.__class__(new_time_period, **d)
-
-    def fill_to_range(self, start_timestamp, end_timestamp):
-        if self.end_timestamp == end_timestamp and self.start_timestamp == start_timestamp:
-            return self
-        n_missing_start = self._data.time_period.delta.n_periods(start_timestamp, self.start_timestamp)
-        n_missing = self._data.time_period.delta.n_periods(self.end_timestamp, end_timestamp)
-        assert n_missing >= 0, (f"{n_missing} < 0", end_timestamp, self.end_timestamp)
-        assert n_missing_start >= 0, (
-            f"{n_missing} < 0",
-            end_timestamp,
-            self.end_timestamp,
-        )
-        old_time_period = self._data.time_period
-        new_time_period = PeriodRange(start_timestamp, end_timestamp, old_time_period.delta)
-        d = {
-            field.name: getattr(self._data, field.name)
-            for field in dataclasses.fields(self._data)
-            if field.name != "time_period"
-        }
-
-        for name, data in d.items():
-            d[name] = np.pad(data.astype(float), (n_missing_start, n_missing), constant_values=np.nan)
-        return self._data.__class__(new_time_period, **d)
-
-    def restrict_time_period(self, period_range: TemporalIndexType) -> "TemporalDataclass[FeaturesT]":
-        assert isinstance(period_range, slice)
-        assert period_range.step is None
-        if hasattr(self._data.time_period, "searchsorted"):
-            return self._restrict_by_slice(period_range)
-
-        mask = np.full(len(self._data.time_period), True)
-
-        if period_range.start is not None:
-            mask = mask & (self._data.time_period >= period_range.start)
-
-        if period_range.stop is not None:
-            mask = mask & (self._data.time_period <= period_range.stop)
-
-        return self._data[mask]
-
-    def data(self) -> Iterable[FeaturesT]:
-        return self._data
-
-    def to_pandas(self) -> pd.DataFrame:
-        return self._data.to_pandas()
-
-    def join(self, other):
-        return np.concatenate([self._data, other._data])
-
-    @property
-    def start_timestamp(self) -> pd.Timestamp:
-        return self._data.time_period[0].start_timestamp
-
-    @property
-    def end_timestamp(self) -> pd.Timestamp:
-        return self._data.time_period[-1].end_timestamp
-
-
-class Polygon:
-    pass
-
-
-class DataSetMetaData(BaseModel):
-    name: str = "dataset"
-    filename: str | None = None
-    db_id: int | None = None
-
-
-class DataSet(Generic[FeaturesT]):
-    """
-    Class representing severeal time series at different locations.
-    """
-
-    def __init__(self, data_dict: dict[str, FeaturesT], polygons=None, metadata=DataSetMetaData()):
-        self._data_dict = {loc: data for loc, data in data_dict.items()}
-        self._polygons = polygons
-        self._parent_dict = None
-        self.metadata = metadata
-
-    def field_names(self):
-        return [
-            field.name
-            for field in dataclasses.fields(next(iter(self._data_dict.values())))
-            if field.name not in ("time_period", "location")
-        ]
-
-    @property
-    def frequency(self):
-        first_period = self.period_range[0]
-        if isinstance(first_period, Month):
-            return "M"
-        elif isinstance(first_period, Week):
-            return "W"
-        else:
-            raise NotImplementedError
-
-    def model_dump(self):
-        return {
-            "data_dict": {loc: data.model_dump() for loc, data in self._data_dict.items()},
-            "polygons": self._polygons and self._polygons.model_dump(),
-        }
-
-    @classmethod
-    def from_dict(cls, data: dict, dataclass: type[TemporalDataclass]):
-        data_dict = {loc: dataclass.from_dict(val) for loc, val in data["data_dict"].items()}
-        return cls(data_dict, data["polygons"] and FeatureCollectionModel(**data["polygons"]))
-
-    def set_polygons(self, polygons: FeatureCollectionModel, ignore_validation=False) -> list[str]:
-        polygon_ids = {feature.id for feature in polygons.features}
-
-        if not ignore_validation:
-            ignored_locations = set(self._data_dict.keys()) - polygon_ids
-            if ignored_locations:
-                logger.warning(
-                    f"Found {len(ignored_locations)} locations in dataset that are not in the polygons: {ignored_locations}"
-                )
-            self._data_dict = {location: data for location, data in self._data_dict.items() if location in polygon_ids}
-        else:
-            ignored_locations = {}
-            # for location in self.locations():
-            #     if location not in polygon_ids:
-            #         logger.warning(f"Found a location {location} (type: {type(location)}) in dataset ({location}) that is not in the polygons. Polygons contains: {polygon_ids}.  ")
-            #         del self._data_dict[location]
-            #    assert location in polygon_ids, f"Found a location {location} (type: {type(location)}) in dataset ({location}) that is not in the polygons. Polygons contains: {polygon_ids}.  "
-        self._polygons = polygons
-        return list(ignored_locations)
-
-    def get_parent_dict(self) -> Optional[dict[str, str]]:
-        if not self._polygons:
-            return {location: "-" for location in self.locations()}
-        return Polygons(self._polygons).get_parent_dict()
-
-    def aggregate_to_parent(self, field_name: str = "disease_cases", nan_indicator="disease_cases"):
-        parent_dict = self.get_parent_dict()
-        dataclass = create_tsdataclass([field_name])
-        new_dict = {}
-        period_range = self.period_range
-        for location, data in self.items():
-            parent = parent_dict[location]
-
-            new_data = getattr(data, field_name).copy()
-            if parent not in new_dict:
-                new_dict[parent] = dataclass(period_range, np.zeros_like(new_data))
-            old_data = getattr(new_dict[parent], field_name)
-            new_data = getattr(data, field_name).copy()
-            if nan_indicator is not None:
-                nan_mask = np.isnan(getattr(data, nan_indicator))
-                new_data[nan_mask] = 0
-            old_data += new_data
-
-        return self.__class__(new_dict, self._polygons)
-
-    @property
-    def polygons(self):
-        return self._polygons
-
-    def __repr__(self):
-        return f"{self.__class__.__name__}({self._data_dict})"
-
-    def __getitem__(self, location: str) -> FeaturesT:
-        return self._data_dict[location]
-
-    def keys(self) -> Iterable[str]:
-        return self._data_dict.keys()
-
-    def items(self) -> Iterable[Tuple[str, FeaturesT]]:
-        return ((k, d) for k, d in self._data_dict.items())
-
-    def values(self) -> Iterable[FeaturesT]:
-        return (d for d in self._data_dict.values())
-
-    @property
-    def period_range(self) -> PeriodRange:
-        try:
-            first_period_range = self._data_dict[next(iter(self._data_dict))].time_period
-        except StopIteration:
-            raise ValueError(f"No data in dataset {self}")
-
-        assert first_period_range.start_timestamp == first_period_range.start_timestamp
-        assert first_period_range.end_timestamp == first_period_range.end_timestamp
-        return first_period_range
-
-    @property
-    def start_timestamp(self) -> pd.Timestamp:
-        return min(data.start_timestamp for data in self.data())
-
-    @property
-    def end_timestamp(self) -> pd.Timestamp:
-        return max(data.end_timestamp for data in self.data())
-
-    def get_locations(self, location: Iterable[Location]) -> "DataSet[FeaturesT]":
-        return self.__class__({loc: self._data_dict[loc] for loc in location}, self._polygons)
-
-    def get_location(self, location: Location) -> FeaturesT:
-        return self._data_dict[location]
-
-    def restrict_time_period(self, period_range: TemporalIndexType) -> "DataSet[FeaturesT]":
-        return self.__class__(
-            {loc: TemporalDataclass(data).restrict_time_period(period_range) for loc, data in self._data_dict.items()},
-            self._polygons,
-        )
-
-    def filter_locations(self, locations: Iterable[str]) -> "DataSet[FeaturesT]":
-        return self.__class__({loc: data for loc, data in self.items() if loc in locations})
-
-    def locations(self) -> Iterable[Location]:
-        return self._data_dict.keys()
-
-    def data(self) -> Iterable[FeaturesT]:
-        return self._data_dict.values()
-
-    def _add_location_to_dataframe(self, df, location, field_name="location"):
-        df[field_name] = location
-        return df
-
-    def _add_location_info_to_dataframe(self, df, location, parent_dict):
-        if parent_dict is not None:
-            df["parent"] = parent_dict[location]
-        df["location"] = location
-        return df
-
-    def to_pandas(self) -> pd.DataFrame:
-        """Join the pandas frame for all locations with locations as column"""
-        parent_dict = self.get_parent_dict()
-
-        try:
-            tables = [
-                self._add_location_info_to_dataframe(data.to_pandas(), location, parent_dict)
-                for location, data in self._data_dict.items()
-            ]
-        except KeyError:
-            logger.error(f"KeyError while looking up {self._data_dict.keys()} in {parent_dict}")
-            raise
-        return pd.concat(tables)
-
-    def interpolate(self, field_names=None):
-        return self.__class__({loc: data.interpolate(field_names) for loc, data in self.items()}, self._polygons)
-
-    @classmethod
-    def _fill_missing(cls, data_dict: dict[str, TemporalDataclass[FeaturesT]]):
-        """Fill missing values in a dictionary of TemporalDataclasses"""
-        end = max(data.end_timestamp for data in data_dict.values())
-        start = min(data.start_timestamp for data in data_dict.values())
-        for location, data in data_dict.items():
-            data_dict[location] = data.fill_to_range(start, end)
-        return data_dict
-
-    @classmethod
-    def from_pandas(
-        cls, df: pd.DataFrame, dataclass: Type[FeaturesT] = None, fill_missing=False
-    ) -> "DataSet[FeaturesT]":
-        """
-        Create a SpatioTemporalDict from a pandas dataframe.
-        The dataframe needs to have a 'location' column, and a 'time_period' column.
-        The time_period columnt needs to have strings that can be parsed into a period.
-        All fields in the dataclass needs to be present in the dataframe.
-        If 'fill_missing' is True, missing values will be filled with np.nan. Else all the time series needs to be
-        consecutive.
-
-
-        Parameters
-        ----------
-        df : pd.DataFrame
-            The dataframe
-        dataclass : Type[FeaturesT]
-            The dataclass to use for the time series
-        fill_missing : bool, optional
-            If missing values should be filled, by default False
-
-        Returns
-        -------
-        DataSet[FeaturesT]
-            The SpatioTemporalDict
-
-        Examples
-        --------
-        >>> import pandas as pd
-        >>> from chap_core.spatio_temporal_data.temporal_dataclass import DataSet
-        >>> from chap_core.datatypes import HealthData
-        >>> df = pd.DataFrame(
-        ...     {
-        ...         "location": ["Oslo", "Oslo", "Bergen", "Bergen"],
-        ...         "time_period": ["2020-01", "2020-02", "2020-01", "2020-02"],
-        ...         "disease_cases": [10, 20, 30, 40],
-        ...     }
-        ... )
-        >>> DataSet.from_pandas(df, HealthData)
-        """
-        if dataclass is None:
-            dataclass = create_tsdataclass(
-                [col for col in df.columns.tolist() if col not in ("location", "time_period") and "Unnamed" not in col]
-            )
-
-        data_dict = {}
-        for location, data in df.groupby("location"):
-            if not isinstance(location, str):
-                logging.warning(f"Location {location} is not a string, converting to string")
-                location = str(location)
-
-            time_element = data["time_period"].iloc[0]
-            if isinstance(time_element, str) or isinstance(time_element, Number):
-                # if time periods are string, clean them and convert to periods
-                data["time_period"] = data["time_period"].apply(clean_timestring)
-
-            data_dict[location] = dataclass.from_pandas(data.sort_values(by="time_period"), fill_missing)
-        data_dict = cls._fill_missing(data_dict)
-
-        return cls(data_dict)
-
-    def to_csv(self, file_name: str, mode="w"):
-        self.to_pandas().to_csv(file_name, mode=mode)
-
-    def to_pickle(self, file_name: str):
-        data_dict = {loc: data.to_pickle_dict() for loc, data in self.items()}
-        with open(file_name, "wb") as f:
-            pickle.dump(data_dict, f)
-
-    @classmethod
-    def from_pickle(cls, file_name: str, dataclass: Type[FeaturesT]) -> "DataSet[FeaturesT]":
-        with open(file_name, "rb") as f:
-            data_dict = pickle.load(f)
-        return cls({loc: dataclass.from_pickle_dict(val) for loc, val in data_dict.items()})
-
-    @classmethod
-    def from_file(cls, file_name: str, dataclass: Type[FeaturesT]) -> "DataSet[FeaturesT]":
-        if file_name.endswith(".csv"):
-            return cls.from_csv(file_name, dataclass)
-        if file_name.endswith(".pkl"):
-            return cls.from_pickle(file_name, dataclass)
-        raise ValueError("Unknown file type")
-
-    @classmethod
-    def df_from_pydantic_observations(cls, observations: list[PeriodObservation]) -> TimeSeriesData:
-        df = pd.DataFrame([obs.model_dump() for obs in observations])
-        dataclass = TimeSeriesData.create_class_from_basemodel(type(observations[0]))
-        return dataclass.from_pandas(df)
-
-    @classmethod
-    def from_period_observations(
-        cls, observation_dict: dict[str, list[PeriodObservation]]
-    ) -> "DataSet[TimeSeriesData]":
-        """
-        Create a SpatioTemporalDict from a dictionary of PeriodObservations.
-        The keys are the location names, and the values are lists of PeriodObservations.
-
-        Parameters
-        ----------
-        observation_dict : dict[str, list[PeriodObservation]]
-            The dictionary of observations
-
-        Returns
-        -------
-        DataSet[TimeSeriesData]
-            The SpatioTemporalDict
-
-        Examples
-        --------
-        >>> from chap_core.spatio_temporal_data.temporal_dataclass import DataSet
-        >>> from chap_core.api_types import PeriodObservation
-        >>> class HealthObservation(PeriodObservation):
-        ...     disease_cases: int
-        >>> observations = {
-        ...     "Oslo": [
-        ...         HealthObservation(time_period="2020-01", disease_cases=10),
-        ...         HealthObservation(time_period="2020-02", disease_cases=20),
-        ...     ]
-        ... }
-        >>> DataSet.from_period_observations(observations)
-        >>> DataSet.to_pandas()
-        """
-        data_dict = {}
-        for location, observations in observation_dict.items():
-            data_dict[location] = cls.df_from_pydantic_observations(observations)
-        return cls(data_dict)
-
-    @classmethod
-    def from_csv(cls, file_name: str, dataclass: Type[FeaturesT] | None = None) -> "DataSet[FeaturesT]":
-        csv = pd.read_csv(file_name)
-        if dataclass is None:
-            dataclass = create_tsdataclass(
-                [col for col in csv.columns.tolist() if col not in ("location", "time_period") and "Unnamed" not in col]
-            )
-        obj = cls.from_pandas(csv, dataclass)
-
-        if isinstance(file_name, (str, Path)):
-            path = Path(file_name).with_suffix(".geojson")
-            if path.exists():
-                with open(path, "r") as f:
-                    obj.set_polygons(FeatureCollectionModel.model_validate_json(f.read()))
-            else:
-                path = Path(file_name).with_suffix(".json")
-                if path.exists():
-                    polygons = Polygons.from_file(path, id_property="NAME_1")
-                    with open(path, "r") as f:
-                        obj.set_polygons(polygons.feature_collection())
-        if isinstance(file_name, (str, PurePath)):
-            meta_data = DataSetMetaData(name=str(Path(file_name).stem), filename=str(file_name))
-            obj.metadata = meta_data
-        return obj
-
-    def join_on_time(self, other: "DataSet[FeaturesT]") -> "DataSet[Tuple[FeaturesT, FeaturesT]]":
-        """Join two SpatioTemporalDicts on time. Returns a new SpatioTemporalDict.
-        Assumes other is later in time.
-        """
-        return self.__class__(
-            {loc: self._data_dict[loc].join(other._data_dict[loc]) for loc in self.locations()}, self._polygons
-        )
-
-    def add_fields(self, new_type, **kwargs: dict[str, Callable]):
-        return self.__class__(
-            {
-                loc: add_field(
-                    data,
-                    new_type,
-                    **{key: func(data) for key, func in kwargs.items()},
-                )
-                for loc, data in self.items()
-            }
-        )
-
-    def remove_field(self, field_name, new_class=None):
-        return self.__class__(
-            {loc: remove_field(data, field_name, new_class) for loc, data in self.items()}, self._polygons
-        )
-
-    @classmethod
-    def from_fields(
-        cls,
-        dataclass: type[TimeSeriesData],
-        fields: dict[str, "DataSet[TimeSeriesArray]"],
-    ):
-        start_timestamp = min(data.start_timestamp for data in fields.values())
-        end_timestamp = max(data.end_timestamp for data in fields.values())
-        period_range = PeriodRange(
-            start_timestamp,
-            end_timestamp,
-            fields[next(iter(fields))].period_range.delta,
-        )
-        new_dict = {}
-        field_names = list(fields.keys())
-        # all_locations = {location for field in fields.values() for location in field.keys()}
-        common_locations = set.intersection(*[set(field.keys()) for field in fields.values()])
-        # for field, data in fields.items():
-        #    assert set(data.keys()) == all_locations, (field, all_locations-set(data.keys()))
-        for location in common_locations:
-            new_dict[location] = dataclass(
-                period_range,
-                **{
-                    field: fields[field][location].fill_to_range(start_timestamp, end_timestamp).value
-                    for field in field_names
-                },
-            )
-        return cls(new_dict)
-
-    def merge(self, other_dataset: "DataSet", result_dataclass: type[TimeSeriesData]) -> "DataSet":
-        polygons_in_merged = None
-        if self.polygons is not None and other_dataset.polygons is not None:
-            raise Exception("Trying to merge two datasets with polygons, not sure how to do this (not implemented yet)")
-        elif self.polygons is not None:
-            polygons_in_merged = self.polygons
-        elif other_dataset.polygons is not None:
-            polygons_in_merged = self.polygons
-        other_locations = set(other_dataset.locations())
-        assert all(location in other_locations for location in self.locations()), (self.locations(), other_locations)
-        new_dataset = DataSet(
-            {location: self[location].merge(other_dataset[location], result_dataclass) for location in self.locations()}
-        )
-        if polygons_in_merged is not None:
-            new_dataset.set_polygons(polygons_in_merged)
-        return new_dataset
-
-    def plot(self):
-        for location, value in self.items():
-            df = value.topandas()
-            df.plot(x="time_period", y="disease_cases")
-            plt.title(location)
-        return plt
-
-    def plot_aggregate(self):
-        import plotly.express as px
-
-        total = np.zeros(len(self.period_range))
-        for location, value in self.items():
-            total += np.where(np.isnan(value.disease_cases), 0, value.disease_cases)
-        return px.line(x=self.period_range.tolist(), y=total)
-
-    def to_report(self, pdf_filename: str):
-        from matplotlib.backends.backend_pdf import PdfPages
-
-        with PdfPages(pdf_filename) as pdf:
-            for location, value in self.items():
-                df = value.to_pandas()
-                df.plot(x="time_period", y="disease_cases")
-                df.plot(x="time_period", y="population")
-                plt.title(location)
-                pdf.savefig()
-                plt.close()
-
-    def resample(self, freq):
-        return self.__class__({loc: data.resample(freq) for loc, data in self.items()}, self._polygons)
->>>>>>> a0861e63
+        return self.__class__({loc: data.resample(freq) for loc, data in self.items()}, self._polygons)