--- conflicted
+++ resolved
@@ -21,20 +21,11 @@
 
 class HpoModel(HpoModelInterface):
     def __init__(
-<<<<<<< HEAD
             self, 
             searcher: Searcher, 
             objective: Objective,
             direction: Direction = "minimize", 
             model_configuration: Optional[dict[str, list]] = None,
-=======
-        self,
-        searcher: Searcher,
-        objective: Objective,
-        direction: Direction = "minimize",
-        # model_configuration_yaml: Optional[str] = None,
-        model_configuration: Optional[dict[str, list]] = None,
->>>>>>> c950a886
     ):
         if direction not in ("maximize", "minimize"):
             raise ValueError("direction must be 'maximize' or 'minimize'")
@@ -44,16 +35,8 @@
         self._direction = direction
         # self._model_configuration_yaml = model_configuration_yaml #TODO: this should a parsed dict
         self.base_configs = model_configuration
-<<<<<<< HEAD
     
     def train(self, dataset: Optional[DataSetType]) -> Tuple[str, dict[str, Any]]:
-=======
-
-    def train(
-        self,
-        dataset: Optional[DataSetType],
-    ) -> Tuple[str, dict[str, Any]]:
->>>>>>> c950a886
         """
         Calls get_leaderboard to find the optimal configuration. 
         Then trains the tuned model on the whole input dataset (train + validation).
@@ -120,25 +103,9 @@
 
         self._best_config = {"user_option_values": best_params}
         print(f"\nBest params: {best_params} | best score: {best_score}")
-<<<<<<< HEAD
         self._leaderboard.sort(key=lambda conf: conf["score"], reverse=self._direction=="maximize")
         assert best_params == self._leaderboard[0]["config"], "best params is not the first in leaderboard"
         return self._leaderboard
-=======
-
-        template = self._objective.template
-        # TODO: validate config without "user_option_values"
-        if best_config is not None:
-            logger.info(f"Validating best model configuration: {best_config}")
-            config = ModelConfiguration.model_validate(best_config)
-            logger.info(f"Validated best model configuration: {config}")
-        estimator = template.get_model(best_config)
-        self._predictor = estimator.train(dataset)
-        return self._predictor
-
-    def predict(self, historic_data: DataSet, future_data: DataSet) -> DataSet:
-        self._predictor.predict(historic_data, future_data)
->>>>>>> c950a886
 
     @property
     def get_best_config(self):
@@ -147,5 +114,4 @@
     @property
     def write_best_config(self, output_yaml):
         if self._best_config is not None:
-            write_yaml(output_yaml, self._best_config)
-    +            write_yaml(output_yaml, self._best_config)