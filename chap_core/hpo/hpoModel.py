--- conflicted
+++ resolved
@@ -20,12 +20,12 @@
 
 class HpoModel(HpoModelInterface):
     def __init__(
-        self,
-        searcher: Searcher,
-        objective: Objective,
-        direction: Direction = "minimize",
-        # model_configuration_yaml: Optional[str] = None,
-        model_configuration: Optional[dict[str, list]] = None,
+            self, 
+            searcher: Searcher, 
+            objective: Objective,
+            direction: Direction = "minimize", 
+            # model_configuration_yaml: Optional[str] = None,
+            model_configuration: Optional[dict[str, list]] = None,
     ):
         if direction not in ("maximize", "minimize"):
             raise ValueError("direction must be 'maximize' or 'minimize'")
@@ -35,11 +35,8 @@
         self._direction = direction
         # self._model_configuration_yaml = model_configuration_yaml #TODO: this should a parsed dict
         self.base_configs = model_configuration
-
-    def train(
-        self,
-        dataset: Optional[DataSetType],
-    ) -> Tuple[str, dict[str, Any]]:
+    
+    def train(self, dataset: Optional[DataSetType],) -> Tuple[str, dict[str, Any]]:
         """
         Runs hyperparameter optimization over a discrete search space.
         Returns the optimized and trained (trained on the whole dataset argument) predictor.
@@ -52,7 +49,7 @@
         #     hpo_configs[key] = deduped
         # self.base_configs.pop("user_option_values")
 
-        best_score = float("inf") if self._direction == "minimize" else float("-inf")
+        best_score = float("inf") if self._direction=="minimize" else float("-inf")
         best_params: dict[str, Any] = {}
         # best_config = None
 
@@ -61,20 +58,14 @@
             params = self._searcher.ask()
             print(f"params from searcher: {params}")
             if params is None:
-                break
-
+                break 
+            
             trial_number = None
-            if params.get("_trial_id") is not None:  # for TPESearcher
+            if params.get("_trial_id") is not None: # for TPESearcher
                 trial_number = params.pop("_trial_id")
-<<<<<<< HEAD
-
-            config = self.base_configs.copy()
-            config["user_option_values"] = params
-=======
             
             # config = self.base_configs.copy()
             # config["user_option_values"] = params
->>>>>>> dbf6fb52
 
             # Maybe best to seperate hpo_config and other configs in two files ??
             score = self._objective(params, dataset)
@@ -82,42 +73,38 @@
                 params["_trial_id"] = trial_number
                 self._searcher.tell(params, score)
                 params.pop("_trial_id")
-            else:
+            else: 
                 self._searcher.tell(params, score)
 
             is_better = (score < best_score) if self._direction == "minimize" else (score > best_score)
             if is_better or best_params is None:
                 best_score = score
                 best_params = params
-<<<<<<< HEAD
-                best_config = config  # vs. model_config, safe_load vs. model_validate
-=======
                 # best_config = config # vs. model_config, safe_load vs. model_validate
->>>>>>> dbf6fb52
 
             print(f"Tried {params} -> score={score}")
 
         best_config = {"user_option_values": best_params}
         self._best_config = best_config
         print(f"\nBest params: {best_params} | best score: {best_score}")
-
+        
         template = self._objective.template
         # TODO: validate config without "user_option_values"
         if best_config is not None:
             logger.info(f"Validating best model configuration: {best_config}")
-            config = ModelConfiguration.model_validate(best_config)
+            config = ModelConfiguration.model_validate(best_config)  
             logger.info(f"Validated best model configuration: {config}")
         estimator = template.get_model(best_config)
         self._predictor = estimator.train(dataset)
         return self._predictor
-
+    
     def predict(self, historic_data: DataSet, future_data: DataSet) -> DataSet:
         self._predictor.predict(historic_data, future_data)
 
     @property
     def get_best_config(self):
         return self._best_config
-
+    
     @property
     def write_best_config(self, output_yaml):
         if self._best_config is not None:
