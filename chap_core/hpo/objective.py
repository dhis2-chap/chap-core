from pathlib import Path
from typing import Literal, Optional

from chap_core.models.model_template import ModelTemplate
from chap_core.database.model_templates_and_config_tables import ModelConfiguration
from chap_core.assessment.prediction_evaluator import evaluate_model
from chap_core.exceptions import NoPredictionsError
from chap_core.file_io.example_data_set import DataSetType

import logging

logger = logging.getLogger()
logger.setLevel(logging.INFO)


class Objective:
    def __init__(
<<<<<<< HEAD
        self, 
        model_template: ModelTemplate, 
        metric: str = "MSE", 
        prediction_length: int = 3, # 6,
=======
        self,
        model_name: ModelType | str,
        metric: str = "MSE",
        prediction_length: int = 3,  # 6,
>>>>>>> c950a886
        n_splits: int = 4,
        ignore_environment: bool = False,
        debug: bool = False,
        log_file: Optional[str] = None,
        run_directory_type: Optional[Literal["latest", "timestamp", "use_existing"]] = "timestamp",
    ):
<<<<<<< HEAD
        self.model_template = model_template
=======
        self.model_name = model_name
>>>>>>> c950a886
        self.metric = metric
        self.prediction_length = prediction_length
        self.n_splits = n_splits

    def __call__(self, config, dataset: Optional[DataSetType] = None) -> float:
        """
        This method takes a concrete configuration produced by a Searcher,
        runs model evaluation, and returns a scalar score of the selected metric.
        """
        logger.info("Validating model configuration")
<<<<<<< HEAD
        model_configs = {"user_option_values": config} # TODO: should prob be removed 
        model_config = ModelConfiguration.model_validate(model_configs) 
        print("--------------from objective", model_config)
=======
        model_configs = {"user_option_values": config}  # TODO: should prob be removed
        model_config = ModelConfiguration.model_validate(model_configs)
>>>>>>> c950a886
        logger.info("Validated model configuration")

        model = self.model_template.get_model(model_config)
        model = model()
        try:
            # evaluate_model should handle CV/nested CV and return mean results
            # stratified fold/splits
            results = evaluate_model(
                model,
                dataset,
                prediction_length=self.prediction_length,
                n_test_sets=self.n_splits,
            )
        except NoPredictionsError as e:
            logger.error(f"No predictions were made: {e}")
            return
        return results[0][self.metric]<|MERGE_RESOLUTION|>--- conflicted
+++ resolved
@@ -15,28 +15,17 @@
 
 class Objective:
     def __init__(
-<<<<<<< HEAD
         self, 
         model_template: ModelTemplate, 
         metric: str = "MSE", 
         prediction_length: int = 3, # 6,
-=======
-        self,
-        model_name: ModelType | str,
-        metric: str = "MSE",
-        prediction_length: int = 3,  # 6,
->>>>>>> c950a886
         n_splits: int = 4,
         ignore_environment: bool = False,
         debug: bool = False,
         log_file: Optional[str] = None,
         run_directory_type: Optional[Literal["latest", "timestamp", "use_existing"]] = "timestamp",
     ):
-<<<<<<< HEAD
         self.model_template = model_template
-=======
-        self.model_name = model_name
->>>>>>> c950a886
         self.metric = metric
         self.prediction_length = prediction_length
         self.n_splits = n_splits
@@ -47,14 +36,8 @@
         runs model evaluation, and returns a scalar score of the selected metric.
         """
         logger.info("Validating model configuration")
-<<<<<<< HEAD
-        model_configs = {"user_option_values": config} # TODO: should prob be removed 
-        model_config = ModelConfiguration.model_validate(model_configs) 
-        print("--------------from objective", model_config)
-=======
         model_configs = {"user_option_values": config}  # TODO: should prob be removed
         model_config = ModelConfiguration.model_validate(model_configs)
->>>>>>> c950a886
         logger.info("Validated model configuration")
 
         model = self.model_template.get_model(model_config)
