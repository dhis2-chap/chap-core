--- conflicted
+++ resolved
@@ -56,17 +56,7 @@
         yaml.safe_dump(data, f, sort_keys=False)
 
 
-<<<<<<< HEAD
 def load_search_space_from_config(config: dict) -> dict[str, Any]:    
-=======
-def load_search_space_from_yaml(path: str) -> dict[str, Any]:
-    with open(path, "r", encoding="utf-8") as f:
-        raw = yaml.safe_load(f)
-
-    if not isinstance(raw, dict) or not raw:
-        raise ValueError("YAML must define a non-empty mapping of parameters")
-
->>>>>>> c950a886
     space: dict[str, Any] = {}
 
     for name, spec in config.items():
