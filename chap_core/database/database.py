--- conflicted
+++ resolved
@@ -189,7 +189,6 @@
                 "displayName": cov.replace("_", " ").capitalize(),
                 "description": cov.replace("_", " ").capitalize(),
             }
-<<<<<<< HEAD
             for cov in model["required_covariates"]
         ]
         # add list of additional covariate strings to list of covariate dicts
@@ -202,6 +201,8 @@
             for cov in model["additional_continuous_covariates"]
             if cov not in model["covariates"]
         ]
+        model["archived"] = model.get("archived", False)
+        model["uses_chapkit"] = model.get("uses_chapkit", False)
         return model
 
     def __extract_configured_model_data(self, configured_model: ConfiguredModelDB) -> dict[Any, Any]:
@@ -222,35 +223,6 @@
             # default configurations just use the display name of their model template
             display_name = template_display_name
         configured_data["display_name"] = display_name
-=======
-            # convert list of required covarate strings to list of covariate dicts
-            model["covariates"] = [
-                {
-                    "name": cov,
-                    "displayName": cov.replace("_", " ").capitalize(),
-                    "description": cov.replace("_", " ").capitalize(),
-                }
-                for cov in model["required_covariates"]
-            ]
-            # add list of additional covariate strings to list of covariate dicts
-            # Use .get() with default empty list for backwards compatibility with v1.0.17
-            model["covariates"] += [
-                {
-                    "name": cov,
-                    "displayName": cov.replace("_", " ").capitalize(),
-                    "description": cov.replace("_", " ").capitalize(),
-                }
-                for cov in model.get("additional_continuous_covariates", [])
-                if cov not in model["covariates"]
-            ]
-            model["archived"] = model.get("archived", False)
-            model["uses_chapkit"] = model.get("uses_chapkit", False)
-        # for m in configured_models_data:
-        #    logger.info('converted list model data: ' + json.dumps(m, indent=4))
-        configured_models_read = [ModelSpecRead.model_validate(m) for m in configured_models_data]
-        # for m in configured_models_read:
-        #    logger.info('read list model data: ' + json.dumps(m.model_dump(mode='json'), indent=4))
->>>>>>> e49e3775
 
         # merge json data and add to results
         # NOTE: the sequence is important, starting with template data and add/overwrite with configured model data
@@ -271,12 +243,8 @@
 
         return configured_model
 
-<<<<<<< HEAD
     def get_configured_model_with_code(self, configured_model_id: int, force_virutal_env=False) -> ConfiguredModel:
-=======
-    def get_configured_model_with_code(self, configured_model_id: int) -> ConfiguredModel:
         logger.info(f"Getting configured model with id {configured_model_id}")
->>>>>>> e49e3775
         configured_model = self.session.get(ConfiguredModelDB, configured_model_id)
         if configured_model.name == "naive_model":
             return NaiveEstimator()
@@ -285,14 +253,7 @@
         ignore_env = (
             template_name.startswith("chap_ewars") or template_name == "ewars_template"
         )  # TODO: seems hacky, how to fix?
-<<<<<<< HEAD
         ignore_env = ignore_env and not force_virutal_env
-        return ModelTemplate.from_directory_or_github_url(
-            configured_model.model_template.source_url,
-            ignore_env=ignore_env,
-        ).get_model(configured_model)
-=======
-
         if configured_model.uses_chapkit:
             logger.info(f"Assuming chapkit model at {configured_model.model_template.source_url}")
             template = ExternalChapkitModelTemplate(configured_model.model_template.source_url)
@@ -305,7 +266,7 @@
                 configured_model.model_template.source_url,
                 ignore_env=ignore_env,
             ).get_model(configured_model)
->>>>>>> e49e3775
+
 
     def get_model_template(self, model_template_id: int) -> ModelTemplateInterface:
         model_template = self.session.get(ModelTemplateDB, model_template_id)
