<<<<<<< HEAD
import dataclasses
import datetime
import json
import logging

# CHeck if CHAP_DATABASE_URL is set in the environment
import os
from pathlib import Path
import time
from typing import Iterable, List, Optional

import psycopg2
import sqlalchemy
from sqlalchemy.orm import selectinload
from sqlmodel import Session, SQLModel, create_engine, select

from chap_core.datatypes import FullData, SamplesWithTruth, create_tsdataclass
from chap_core.geometry import Polygons
from chap_core.log_config import is_debug_mode
from chap_core.predictor.naive_estimator import NaiveEstimator
from chap_core.time_period import TimePeriod, Month, Week

from .. import ModelTemplateInterface
from ..external.model_configuration import ModelTemplateConfigV2
from ..models import ModelTemplate
from ..models.configured_model import ConfiguredModel
from ..models.external_chapkit_model import ExternalChapkitModelTemplate
from ..rest_api.data_models import BackTestCreate
from ..spatio_temporal_data.converters import observations_to_dataset
from ..spatio_temporal_data.temporal_dataclass import DataSet as _DataSet
from .dataset_tables import DataSet, Observation, DataSetCreateInfo, DataSetInfo
from .debug import DebugEntry
from .model_spec_tables import ModelSpecRead
from .model_templates_and_config_tables import ConfiguredModelDB, ModelConfiguration, ModelTemplateDB
from .tables import BackTest, BackTestForecast, Prediction, PredictionSamplesEntry

logger = logging.getLogger(__name__)
engine = None
database_url = os.getenv("CHAP_DATABASE_URL", default=None)
logger.info(f"Database url: {database_url}")
if database_url is not None:
    n = 0
    while n < 30:
        try:
            engine = create_engine(database_url, echo=is_debug_mode())
            break
        except sqlalchemy.exc.OperationalError as e:
            logger.error(f"Failed to connect to database: {e}. Trying again")
            n += 1
            time.sleep(1)
        except psycopg2.OperationalError as e:
            logger.error(f"Failed to connect to database: {e}. Trying again")
            n += 1
            time.sleep(1)
    else:
        raise ValueError("Failed to connect to database")
else:
    logger.warning("Database url not set. Database operations will not work")


class SessionWrapper:
    """
    This is a wrapper around data access operations.
    This class handles cases when putting things in/out of db requires
    more than just adding/getting a row, e.g. transforming data etc.
    """

    def __init__(self, local_engine=None, session=None):
        self.engine = local_engine  #  or engine
        self.session: Optional[Session] = session

    def __enter__(self):
        self.session = Session(self.engine)
        return self

    def __exit__(self, exc_type, exc_val, exc_tb):
        self.session.close()
        return False

    def list_all(self, model):
        return self.session.exec(select(model)).all()

    def create_if_not_exists(self, model, id_name="id"):
        logging.info(f"Create if not exist with {model}")
        T = type(model)
        if not self.session.exec(select(T).where(getattr(T, id_name) == getattr(model, id_name))).first():
            self.session.add(model)
            self.session.commit()
        return model

    def add_model_template(self, model_template: ModelTemplateDB) -> int:
        # check if model template already exists
        existing_template = self.session.exec(
            select(ModelTemplateDB).where(ModelTemplateDB.name == model_template.name)
        ).first()
        if existing_template:
            logger.info(f"Model template with name {model_template.name} already exists. Returning existing id")
            return existing_template.id

        # add db entry
        logger.info(f"Adding model template: {model_template}")
        self.session.add(model_template)
        self.session.commit()

        # return id
        return model_template.id

    def add_model_template_from_yaml_config(self, model_template_config: ModelTemplateConfigV2) -> int:
        """Sets the ModelSpecRead a yaml string.
        Note that the yaml string is what's defined in a model template's MLProject file,
        so source_url will have to be added manually."""
        # TODO: maybe just use add_model_template and make sure to structure it correctly first
        # TODO: needs cleanup
        # TODO: existing check should probably use name instead of source url
        # parse yaml content as dict
        existing_template = self.session.exec(
            select(ModelTemplateDB).where(ModelTemplateDB.name == model_template_config.name)
        ).first()

        d = model_template_config.model_dump()
        info = d.pop("meta_data")
        d = d | info

        if existing_template:
            logger.info(f"Model template with name {model_template_config.name} already exists. Updating it")
            # Update the existing template with new data
            for key, value in d.items():
                if hasattr(existing_template, key):
                    setattr(existing_template, key, value)
            self.session.commit()
            return existing_template.id

        # Create new template
        db_object = ModelTemplateDB(**d)
        logger.info(f"Adding model template: {db_object}")
        self.session.add(db_object)
        self.session.commit()
        return db_object.id

    def add_configured_model(
        self,
        model_template_id: int,
        configuration: ModelConfiguration,
        configuration_name="default",
        uses_chapkit=False,
    ) -> int:
        # get model template name
        model_template = self.session.exec(
            select(ModelTemplateDB).where(ModelTemplateDB.id == model_template_id)
        ).first()
        template_name = model_template.name

        # set configured name
        if configuration_name == "default":
            # default configurations just use the name of their model template (for backwards compatibility)
            name = template_name
        else:
            # combine model template with configuration name to make the name unique
            name = f"{template_name}:{configuration_name}"

        # check if configured model already exists
        existing_configured = self.session.exec(select(ConfiguredModelDB).where(ConfiguredModelDB.name == name)).first()
        if existing_configured:
            logger.info(f"Configured model with name {name} already exists. Returning existing id")
            return existing_configured.id

        # create and add db entry
        configured_model = ConfiguredModelDB(
            name=name,
            model_template_id=model_template_id,
            **configuration.model_dump(),
            model_template=model_template,
            uses_chapkit=uses_chapkit,
        )
        configured_model.validate_user_options(configured_model)
        # configured_model.validate_user_options(model_template)
        logger.info(f"Adding configured model: {configured_model}")
        self.session.add(configured_model)
        self.session.commit()

        # return id
        return configured_model.id

    def get_configured_models(self) -> List[ModelSpecRead]:
        # TODO: using ModelSpecRead for backwards compatibility, should in future return ConfiguredModelDB?

        # get configured models from db
        # configured_models = SessionWrapper(session=session).list_all(ConfiguredModelDB)
        configured_models = self.session.exec(
            select(ConfiguredModelDB).options(selectinload(ConfiguredModelDB.model_template))
        ).all()

        # serialize to json and combine configured model with model template
        configured_models_data = []
        for configured_model in configured_models:
            # get configured model and model template json data
            try:
                configured_data = configured_model.model_dump(mode="json")
                template_data = configured_model.model_template.model_dump(mode="json")

                # Debug logging for enum handling
                logger.debug(f"Processing configured model {configured_model.id}: {configured_model.name}")
                logger.debug(f"Template supported_period_type: {configured_model.model_template.supported_period_type}")

            except Exception as e:
                logger.error(
                    f"Error dumping model data for configured_model id={configured_model.id}, name={configured_model.name}"
                )
                logger.error(
                    f"Template id={configured_model.model_template.id if configured_model.model_template else 'None'}"
                )
                logger.error(f"Exception: {type(e).__name__}: {str(e)}")
                logger.error("Full traceback:", exc_info=True)
                raise

            # add display name for configuration (not stored in db)
            # stitch together template displayName with configured name stub
            template_display_name = configured_model.model_template.display_name
            if ":" in configured_model.name:
                # configured model name is already stitched together as template_name:configuration_name
                configuration_stub = configured_model.name.split(":")[-1]
                # combine model template with configuration name to make the name unique
                configuration_display_name = configuration_stub.replace("_", " ").capitalize()
                display_name = f"{template_display_name} [{configuration_display_name}]"
            else:
                # default configurations just use the display name of their model template
                display_name = template_display_name
            configured_data["display_name"] = display_name

            # merge json data and add to results
            # NOTE: the sequence is important, starting with template data and add/overwrite with configured model data
            # ...in case of conflicting attrs, eg id and name
            merged_data = {**template_data, **configured_data}
            configured_models_data.append(merged_data)

        # debug
        # import json
        # for m in configured_models_data:
        #    logger.info('list model data: ' + json.dumps(m, indent=4))

        # temp: convert to ModelSpecRead to preserve existing results
        # TODO: remove ModelSpecRead and return directly as ConfiguredModelDB
        for model in configured_models_data:
            # convert single target value to target dict
            model["target"] = {
                "name": model["target"],
                "displayName": model["target"].replace("_", " ").capitalize(),
                "description": model["target"].replace("_", " ").capitalize(),
            }
            # convert list of required covarate strings to list of covariate dicts
            model["covariates"] = [
                {
                    "name": cov,
                    "displayName": cov.replace("_", " ").capitalize(),
                    "description": cov.replace("_", " ").capitalize(),
                }
                for cov in model["required_covariates"]
            ]
            # add list of additional covariate strings to list of covariate dicts
            # Use .get() with default empty list for backwards compatibility with v1.0.17
            # Extract existing covariate names to avoid dict comparison issues
            existing_cov_names = [c["name"] for c in model["covariates"]]
            model["covariates"] += [
                {
                    "name": cov,
                    "displayName": cov.replace("_", " ").capitalize(),
                    "description": cov.replace("_", " ").capitalize(),
                }
                for cov in model.get("additional_continuous_covariates", [])
                if cov not in existing_cov_names
            ]
            model["archived"] = model.get("archived", False)
            model["uses_chapkit"] = model.get("uses_chapkit", False)
        # for m in configured_models_data:
        #    logger.info('converted list model data: ' + json.dumps(m, indent=4))
        configured_models_read = [ModelSpecRead.model_validate(m) for m in configured_models_data]
        # for m in configured_models_read:
        #    logger.info('read list model data: ' + json.dumps(m.model_dump(mode='json'), indent=4))

        # return
        return configured_models_read

    def get_configured_model_by_name(self, configured_model_name: str) -> ConfiguredModelDB:
        try:
            configured_model = self.session.exec(
                select(ConfiguredModelDB).where(ConfiguredModelDB.name == configured_model_name)
            ).one()
        except sqlalchemy.exc.NoResultFound:
            all_names = self.session.exec(select(ConfiguredModelDB.name)).all()
            raise ValueError(
                f"Configured model with name {configured_model_name} not found. Available names: {all_names}"
            )

        return configured_model

    def get_configured_model_with_code(self, configured_model_id: int) -> ConfiguredModel:
        logger.info(f"Getting configured model with id {configured_model_id}")
        configured_model = self.session.get(ConfiguredModelDB, configured_model_id)
        if configured_model.name == "naive_model":
            return NaiveEstimator()
        template_name = configured_model.model_template.name
        logger.info(f"Configured model: {configured_model}, template: {configured_model.model_template}")
        ignore_env = (
            template_name.startswith("chap_ewars") or template_name == "ewars_template"
        )  # TODO: seems hacky, how to fix?

        if configured_model.uses_chapkit:
            logger.info(f"Assuming chapkit model at {configured_model.model_template.source_url}")
            template = ExternalChapkitModelTemplate(configured_model.model_template.source_url)
            logger.info(f"template: {template}")
            logger.info(f"configured_model: {configured_model}")
            return template.get_model(configured_model)
        else:
            logger.info(f"Assuming github model at {configured_model.model_template.source_url}")
            return ModelTemplate.from_directory_or_github_url(
                configured_model.model_template.source_url,
                ignore_env=ignore_env,
            ).get_model(configured_model)

    def get_model_template(self, model_template_id: int) -> ModelTemplateInterface:
        model_template = self.session.get(ModelTemplateDB, model_template_id)
        if model_template is None:
            raise ValueError(f"Model template with id {model_template_id} not found")
        return model_template

    def get_backtest_with_truth(self, backtest_id: int) -> BackTest:
        backtest = self.session.get(BackTest, backtest_id)
        if backtest is None:
            raise ValueError(f"Backtest with id {backtest_id} not found")
        dataset = backtest.dataset
        if dataset is None:
            raise ValueError(f"Dataset for backtest with id {backtest_id} not found")
        entries = backtest.forecasts
        if entries is None or len(entries) == 0:
            raise ValueError(f"No forecasts found for backtest with id {backtest_id}")

    def add_evaluation_results(
        self,
        evaluation_results: Iterable[_DataSet[SamplesWithTruth]],
        last_train_period: TimePeriod,
        info: BackTestCreate,
    ):
        info.created = datetime.datetime.now()
        # org_units = list({location for ds in evaluation_results for location in ds.locations()})
        # split_points = list({er.period_range[0] for er in evaluation_results})
        model_db = self.session.exec(select(ConfiguredModelDB).where(ConfiguredModelDB.name == info.model_id)).first()
        model_db_id = model_db.id

        backtest = BackTest(
            **info.dict() | {"model_db_id": model_db_id, "model_template_version": model_db.model_template.version}
        )
        self.session.add(backtest)
        org_units = set([])
        split_points = set([])
        # define metrics (for each period)
        evaluation_results = list(
            evaluation_results
        )  # hacky, to avoid metric funcs using up the iterable before we can loop all splitpoints
        for eval_result in evaluation_results:
            first_period: TimePeriod = eval_result.period_range[0]
            split_points.add(first_period.id)
            for location, samples_with_truth in eval_result.items():
                # NOTE: samples_with_truth is class datatypes.SamplesWithTruth
                org_units.add(location)
                for period, sample_values, disease_cases in zip(
                    eval_result.period_range, samples_with_truth.samples, samples_with_truth.disease_cases
                ):
                    # add forecast series for this period
                    forecast = BackTestForecast(
                        period=period.id,
                        org_unit=location,
                        last_train_period=last_train_period.id,
                        last_seen_period=first_period.id,
                        values=sample_values.tolist(),
                    )
                    backtest.forecasts.append(forecast)

        backtest.org_units = list(org_units)
        backtest.split_periods = list(split_points)
        self.session.commit()

        # read full backtest object so that we can compute aggregate metrics using this object
        # note: we don't do this anymore
        # backtest = self.session.get(BackTest, backtest.id)
        # aggregate_metrics = compute_all_aggregated_metrics_from_backtest(backtest)
        # logger.info(f"aggregate metrics {aggregate_metrics}")
        # backtest.aggregate_metrics = aggregate_metrics
        # self.session.commit()
        # add more
        return backtest.id

    def add_predictions(self, predictions, dataset_id, model_id, name, metadata: dict = {}):
        n_periods = len(list(predictions.values())[0])
        samples_ = [
            PredictionSamplesEntry(period=period.id, org_unit=location, values=value.tolist())
            for location, data in predictions.items()
            for period, value in zip(data.time_period, data.samples)
        ]
        org_units = list(predictions.keys())
        model_db_id = self.session.exec(select(ConfiguredModelDB.id).where(ConfiguredModelDB.name == model_id)).first()

        prediction = Prediction(
            dataset_id=dataset_id,
            model_id=model_id,
            name=name,
            created=datetime.datetime.now(),
            n_periods=n_periods,
            meta_data=metadata,
            forecasts=samples_,
            org_units=org_units,
            model_db_id=model_db_id,
        )
        self.session.add(prediction)
        self.session.commit()
        return prediction.id

    def add_dataset_from_csv(self, name: str, csv_path: Path, geojson_path: Optional[Path] = None):
        dataset = _DataSet.from_csv(csv_path, dataclass=FullData)
        geojson_content = open(geojson_path, "r").read() if geojson_path else None
        features = None
        if geojson_content is not None:
            features = Polygons.from_geojson(json.loads(geojson_content), id_property="NAME_1").feature_collection()
            features = features.model_dump_json()

        return self.add_dataset(DataSetCreateInfo(name=name), dataset, features)

    def add_dataset(self, dataset_info: DataSetCreateInfo, orig_dataset: _DataSet, polygons):
        """
        Add a dataset to the database. The dataset is provided as a spatio-temporal dataclass.
        The polygons should be provided as a geojson feature collection.
        The dataset_info should contain information about the dataset, such as its name and data sources.
        The function sets some derived fields in the dataset_info, such as the first and last time period and the covariates.
        The function returns the id of the newly created dataset.
        """
        logger.info(
            f"Adding dataset {dataset_info.name} with {len(list(orig_dataset.locations()))} locations and {len(orig_dataset.period_range)} time periods"
        )
        field_names = [
            field.name
            for field in dataclasses.fields(next(iter(orig_dataset.values())))
            if field.name not in ["time_period", "location"]
        ]
        logger.info(f"Field names in dataset: {field_names}")
        if isinstance(orig_dataset.period_range[0], Month):
            period_type = "month"
        else:
            assert isinstance(orig_dataset.period_range[0], Week), orig_dataset.period_range[0]
            period_type = "week"
        full_info = DataSetInfo(
            first_period=orig_dataset.period_range[0].id,
            last_period=orig_dataset.period_range[-1].id,
            covariates=field_names,
            created=datetime.datetime.now(),
            org_units=list(orig_dataset.locations()),
            period_type=period_type,
            **dataset_info.model_dump(),
        )
        dataset = DataSet(geojson=polygons, **full_info.model_dump())

        for location, data in orig_dataset.items():
            field_names = [
                field.name for field in dataclasses.fields(data) if field.name not in ["time_period", "location"]
            ]
            for row in data:
                for field in field_names:
                    observation = Observation(
                        period=row.time_period.id,
                        org_unit=location,
                        value=float(getattr(row, field)),
                        feature_name=field,
                    )
                    dataset.observations.append(observation)

        self.session.add(dataset)
        self.session.commit()
        assert self.session.exec(select(Observation).where(Observation.dataset_id == dataset.id)).first() is not None
        return dataset.id

    def get_dataset(self, dataset_id, dataclass: type | None = None) -> _DataSet:
        dataset = self.session.get(DataSet, dataset_id)
        if dataclass is None:
            logger.info(f"Getting dataset with covariates: {dataset.covariates} and name: {dataset.name}")
            field_names = dataset.covariates
            dataclass = create_tsdataclass(field_names)
        observations = dataset.observations
        new_dataset = observations_to_dataset(dataclass, observations)
        return new_dataset

    def get_dataset_by_name(self, dataset_name: str) -> Optional[DataSet]:
        dataset = self.session.exec(select(DataSet).where(DataSet.name == dataset_name)).first()
        return dataset

    def add_debug(self):
        """Function for debuging"""
        debug_entry = DebugEntry(timestamp=time.time())
        self.session.add(debug_entry)
        self.session.commit()
        return debug_entry.id


def _run_alembic_migrations(engine):
    """
    Run Alembic migrations programmatically.
    This is called after the custom migration system to apply any Alembic-managed schema changes.
    """
    from alembic import command
    from alembic.config import Config

    logger.info("Running Alembic migrations")

    try:
        # Get the path to alembic.ini relative to the project root
        project_root = Path(__file__).parent.parent.parent
        alembic_ini_path = project_root / "alembic.ini"

        if not alembic_ini_path.exists():
            logger.warning(f"Alembic config not found at {alembic_ini_path}. Skipping Alembic migrations.")
            return

        # Create Alembic config
        alembic_cfg = Config(str(alembic_ini_path))

        # Pass the engine connection to Alembic for programmatic usage
        with engine.connect() as connection:
            alembic_cfg.attributes["connection"] = connection
            command.upgrade(alembic_cfg, "head")

        logger.info("Completed Alembic migrations successfully")

    except Exception as e:
        logger.error(f"Error during Alembic migrations: {e}", exc_info=True)
        # Don't raise - allow system to continue if Alembic fails
        # This ensures backward compatibility


def create_db_and_tables():
    # TODO: Read config for options on how to create the database migrate/update/seed/seed_and_update
    if engine is not None:
        logger.info("Engine set. Creating tables")
        n = 0
        while n < 30:
            try:
                # Step 1: Run custom migrations for backward compatibility (v1.0.17, etc.)
                _run_generic_migration(engine)

                # Step 2: Create any new tables that don't exist yet
                SQLModel.metadata.create_all(engine)

                # Step 3: Run Alembic migrations for future schema changes
                _run_alembic_migrations(engine)

                logger.info("Table created and migrations completed")
                break
            except sqlalchemy.exc.OperationalError as e:
                logger.error(f"Failed to create tables: {e}. Trying again")
                n += 1
                time.sleep(1)
                if n >= 20:
                    raise e
        with SessionWrapper(engine) as session:
            from .model_template_seed import seed_configured_models_from_config_dir

            seed_configured_models_from_config_dir(session.session)
            # seed_example_datasets(session)
    else:
        logger.warning("Engine not set. Tables not created")


def _run_v1_0_17_migrations(conn, engine):
    """
    Specific migrations needed when upgrading from v1.0.17 to current version.
    This handles data type conversions and corrections that the generic migration cannot handle.
    """
    logger.info("Running v1.0.17 specific migrations")

    inspector = sqlalchemy.inspect(engine)
    existing_tables = inspector.get_table_names()

    try:
        # Fix: Check if modeltemplatedb table exists and has corrupted data
        if "modeltemplatedb" in existing_tables:
            logger.info("Checking for corrupted PeriodType enum values in modeltemplatedb")

            # Check if there are any rows with invalid enum values (like '1' instead of 'week', 'month', etc.)
            check_sql = """
                SELECT COUNT(*) as count
                FROM modeltemplatedb
                WHERE supported_period_type NOT IN ('week', 'month', 'any', 'year')
            """
            result = conn.execute(sqlalchemy.text(check_sql)).fetchone()

            if result and result[0] > 0:
                logger.warning(f"Found {result[0]} rows with corrupted PeriodType enum values, fixing...")

                # Map common corrupted values to correct enum values
                # If the value is '1', we'll default to 'any' as it's the most permissive
                fix_sql = """
                    UPDATE modeltemplatedb
                    SET supported_period_type = 'any'::periodtype
                    WHERE supported_period_type NOT IN ('week', 'month', 'any', 'year')
                """
                conn.execute(sqlalchemy.text(fix_sql))
                conn.commit()
                logger.info("Fixed corrupted PeriodType enum values")

        # Fix: Ensure JSON columns that should be arrays are arrays, not objects
        if "dataset" in existing_tables:
            columns = {col["name"] for col in inspector.get_columns("dataset")}

            # Fix data_sources if it exists and contains objects instead of arrays
            if "data_sources" in columns:
                logger.info("Fixing data_sources column in dataset table")
                fix_sql = """
                    UPDATE dataset
                    SET data_sources = '[]'::json
                    WHERE data_sources IS NULL OR data_sources::text = '{}'
                """
                conn.execute(sqlalchemy.text(fix_sql))
                conn.commit()

            # Fix org_units if it exists and contains objects instead of arrays
            if "org_units" in columns:
                logger.info("Fixing org_units column in dataset table")
                fix_sql = """
                    UPDATE dataset
                    SET org_units = '[]'::json
                    WHERE org_units IS NULL OR org_units::text = '{}'
                """
                conn.execute(sqlalchemy.text(fix_sql))
                conn.commit()

            # Fix covariates if it contains objects instead of arrays
            if "covariates" in columns:
                logger.info("Fixing covariates column in dataset table")
                fix_sql = """
                    UPDATE dataset
                    SET covariates = '[]'::json
                    WHERE covariates IS NULL OR covariates::text = '{}'
                """
                conn.execute(sqlalchemy.text(fix_sql))
                conn.commit()

        # Fix backtest table JSON columns
        if "backtest" in existing_tables:
            columns = {col["name"] for col in inspector.get_columns("backtest")}

            if "org_units" in columns:
                logger.info("Fixing org_units column in backtest table")
                fix_sql = """
                    UPDATE backtest
                    SET org_units = '[]'::json
                    WHERE org_units IS NULL OR org_units::text = '{}'
                """
                conn.execute(sqlalchemy.text(fix_sql))
                conn.commit()

            if "split_periods" in columns:
                logger.info("Fixing split_periods column in backtest table")
                fix_sql = """
                    UPDATE backtest
                    SET split_periods = '[]'::json
                    WHERE split_periods IS NULL OR split_periods::text = '{}'
                """
                conn.execute(sqlalchemy.text(fix_sql))
                conn.commit()

        # Fix configuredmodeldb table JSON columns
        if "configuredmodeldb" in existing_tables:
            columns = {col["name"] for col in inspector.get_columns("configuredmodeldb")}

            if "user_option_values" in columns:
                logger.info("Fixing user_option_values column in configuredmodeldb table")
                # This one should actually be an object {}, not an array
                fix_sql = """
                    UPDATE configuredmodeldb
                    SET user_option_values = '{}'::json
                    WHERE user_option_values IS NULL
                """
                conn.execute(sqlalchemy.text(fix_sql))
                conn.commit()

            if "additional_continuous_covariates" in columns:
                logger.info("Fixing additional_continuous_covariates column in configuredmodeldb table")
                fix_sql = """
                    UPDATE configuredmodeldb
                    SET additional_continuous_covariates = '[]'::json
                    WHERE additional_continuous_covariates IS NULL OR additional_continuous_covariates::text = '{}'
                """
                conn.execute(sqlalchemy.text(fix_sql))
                conn.commit()

        logger.info("Completed v1.0.17 specific migrations successfully")

    except Exception as e:
        logger.error(f"Error during v1.0.17 migrations: {e}")
        conn.rollback()
        raise


def _run_generic_migration(engine):
    """
    Generic migration function that adds missing columns to existing tables
    and sets default values for new columns in existing records.
    """
    logger.info("Running generic migration for missing columns")

    with engine.connect() as conn:
        # Run v1.0.17 specific migrations first
        # _run_v1_0_17_migrations(conn, engine)

        # Get current database schema
        inspector = sqlalchemy.inspect(engine)
        existing_tables = inspector.get_table_names()

        for table_name, table in SQLModel.metadata.tables.items():
            if table_name not in existing_tables:
                logger.info(f"Table {table_name} doesn't exist yet, will be created")
                continue

            # Get existing columns in the database
            existing_columns = {col["name"] for col in inspector.get_columns(table_name)}

            # Check for missing columns
            for column in table.columns:
                if column.name not in existing_columns:
                    logger.info(f"Adding missing column {column.name} to table {table_name}")

                    # Add the column
                    column_type = column.type.compile(dialect=engine.dialect)
                    add_column_sql = f"ALTER TABLE {table_name} ADD COLUMN {column.name} {column_type}"

                    try:
                        conn.execute(sqlalchemy.text(add_column_sql))

                        # Set default value based on column type and properties
                        default_value = _get_column_default_value(column)
                        if default_value is not None:
                            update_sql = (
                                f"UPDATE {table_name} SET {column.name} = :default_val WHERE {column.name} IS NULL"
                            )
                            conn.execute(sqlalchemy.text(update_sql), {"default_val": default_value})
                            logger.info(f"Set default value for {column.name} in existing records")

                        conn.commit()
                        logger.info(f"Successfully added column {column.name} to {table_name}")

                    except Exception as e:
                        logger.error(f"Failed to add column {column.name} to {table_name}: {e}")
                        conn.rollback()


def _get_column_default_value(column):
    """
    Determine appropriate default value for a column based on its type and properties.
    """
    # Check if column has a default value defined
    if column.default is not None:
        if hasattr(column.default, "arg") and column.default.arg is not None:
            # Check if it's a factory function (like list or dict)
            if callable(column.default.arg):
                try:
                    result = column.default.arg()
                    if isinstance(result, list):
                        return "[]"
                    elif isinstance(result, dict):
                        return "{}"
                except Exception:
                    pass
            return column.default.arg

    # Check column type and provide appropriate defaults
    column_type = str(column.type).lower()

    if "json" in column_type or "pydanticlisttype" in column_type:
        # For JSON columns, only default to [] if there's a default_factory set
        # If there's no explicit default, use NULL (safer for Optional[dict] fields)
        # Most list JSON columns have default_factory=list which is handled above
        return None
    elif "varchar" in column_type or "text" in column_type:
        return ""  # Empty string for text columns
    elif "integer" in column_type or "numeric" in column_type:
        return 0  # Zero for numeric columns
    elif "boolean" in column_type:
        return False  # False for boolean columns
    elif "timestamp" in column_type or "datetime" in column_type:
        return None  # Let NULL remain for timestamps

    return None  # Default to NULL for unknown types
=======
import dataclasses
import datetime
import json
import logging

# CHeck if CHAP_DATABASE_URL is set in the environment
import os
from pathlib import Path
import time
from typing import List, Optional

import psycopg2
import sqlalchemy
from sqlalchemy.orm import selectinload
from sqlmodel import Session, SQLModel, create_engine, select

from chap_core.datatypes import FullData, create_tsdataclass
from chap_core.geometry import Polygons
from chap_core.log_config import is_debug_mode
from chap_core.predictor.naive_estimator import NaiveEstimator
from chap_core.time_period import Month, Week

from .. import ModelTemplateInterface
from ..external.model_configuration import ModelTemplateConfigV2
from ..models import ModelTemplate
from ..models.configured_model import ConfiguredModel
from ..models.external_chapkit_model import ExternalChapkitModelTemplate
from ..spatio_temporal_data.converters import observations_to_dataset
from ..spatio_temporal_data.temporal_dataclass import DataSet as _DataSet
from .dataset_tables import DataSet, Observation, DataSetCreateInfo, DataSetInfo
from .debug import DebugEntry
from .model_spec_tables import ModelSpecRead
from .model_templates_and_config_tables import ConfiguredModelDB, ModelConfiguration, ModelTemplateDB
from .tables import BackTest, Prediction, PredictionSamplesEntry

logger = logging.getLogger(__name__)
engine = None
database_url = os.getenv("CHAP_DATABASE_URL", default=None)
logger.info(f"Database url: {database_url}")
if database_url is not None:
    n = 0
    while n < 30:
        try:
            engine = create_engine(database_url, echo=is_debug_mode())
            break
        except sqlalchemy.exc.OperationalError as e:
            logger.error(f"Failed to connect to database: {e}. Trying again")
            n += 1
            time.sleep(1)
        except psycopg2.OperationalError as e:
            logger.error(f"Failed to connect to database: {e}. Trying again")
            n += 1
            time.sleep(1)
    else:
        raise ValueError("Failed to connect to database")
else:
    logger.warning("Database url not set. Database operations will not work")


class SessionWrapper:
    """
    This is a wrapper around data access operations.
    This class handles cases when putting things in/out of db requires
    more than just adding/getting a row, e.g. transforming data etc.
    """

    def __init__(self, local_engine=None, session=None):
        self.engine = local_engine  #  or engine
        self.session: Optional[Session] = session

    def __enter__(self):
        self.session = Session(self.engine)
        return self

    def __exit__(self, exc_type, exc_val, exc_tb):
        self.session.close()
        return False

    def list_all(self, model):
        return self.session.exec(select(model)).all()

    def create_if_not_exists(self, model, id_name="id"):
        logging.info(f"Create if not exist with {model}")
        T = type(model)
        if not self.session.exec(select(T).where(getattr(T, id_name) == getattr(model, id_name))).first():
            self.session.add(model)
            self.session.commit()
        return model

    def add_model_template(self, model_template: ModelTemplateDB) -> int:
        # check if model template already exists
        existing_template = self.session.exec(
            select(ModelTemplateDB).where(ModelTemplateDB.name == model_template.name)
        ).first()
        if existing_template:
            logger.info(f"Model template with name {model_template.name} already exists. Returning existing id")
            return existing_template.id

        # add db entry
        logger.info(f"Adding model template: {model_template}")
        self.session.add(model_template)
        self.session.commit()

        # return id
        return model_template.id

    def add_model_template_from_yaml_config(self, model_template_config: ModelTemplateConfigV2) -> int:
        """Sets the ModelSpecRead a yaml string.
        Note that the yaml string is what's defined in a model template's MLProject file,
        so source_url will have to be added manually."""
        # TODO: maybe just use add_model_template and make sure to structure it correctly first
        # TODO: needs cleanup
        # TODO: existing check should probably use name instead of source url
        # parse yaml content as dict
        existing_template = self.session.exec(
            select(ModelTemplateDB).where(ModelTemplateDB.name == model_template_config.name)
        ).first()

        d = model_template_config.model_dump()
        info = d.pop("meta_data")
        d = d | info

        if existing_template:
            logger.info(f"Model template with name {model_template_config.name} already exists. Updating it")
            # Update the existing template with new data
            for key, value in d.items():
                if hasattr(existing_template, key):
                    setattr(existing_template, key, value)
            self.session.commit()
            return existing_template.id

        # Create new template
        db_object = ModelTemplateDB(**d)
        logger.info(f"Adding model template: {db_object}")
        self.session.add(db_object)
        self.session.commit()
        return db_object.id

    def add_configured_model(
        self,
        model_template_id: int,
        configuration: ModelConfiguration,
        configuration_name="default",
        uses_chapkit=False,
    ) -> int:
        # get model template name
        model_template = self.session.exec(
            select(ModelTemplateDB).where(ModelTemplateDB.id == model_template_id)
        ).first()
        template_name = model_template.name

        # set configured name
        if configuration_name == "default":
            # default configurations just use the name of their model template (for backwards compatibility)
            name = template_name
        else:
            # combine model template with configuration name to make the name unique
            name = f"{template_name}:{configuration_name}"

        # check if configured model already exists
        existing_configured = self.session.exec(select(ConfiguredModelDB).where(ConfiguredModelDB.name == name)).first()
        if existing_configured:
            logger.info(f"Configured model with name {name} already exists. Returning existing id")
            return existing_configured.id

        # create and add db entry
        configured_model = ConfiguredModelDB(
            name=name,
            model_template_id=model_template_id,
            **configuration.model_dump(),
            model_template=model_template,
            uses_chapkit=uses_chapkit,
        )
        configured_model.validate_user_options(configured_model)
        # configured_model.validate_user_options(model_template)
        logger.info(f"Adding configured model: {configured_model}")
        self.session.add(configured_model)
        self.session.commit()

        # return id
        return configured_model.id

    def get_configured_models(self) -> List[ModelSpecRead]:
        # TODO: using ModelSpecRead for backwards compatibility, should in future return ConfiguredModelDB?

        # get configured models from db
        # configured_models = SessionWrapper(session=session).list_all(ConfiguredModelDB)
        configured_models = self.session.exec(
            select(ConfiguredModelDB).options(selectinload(ConfiguredModelDB.model_template))
        ).all()

        # serialize to json and combine configured model with model template
        configured_models_data = []
        for configured_model in configured_models:
            # get configured model and model template json data
            try:
                configured_data = configured_model.model_dump(mode="json")
                template_data = configured_model.model_template.model_dump(mode="json")

                # Debug logging for enum handling
                logger.debug(f"Processing configured model {configured_model.id}: {configured_model.name}")
                logger.debug(f"Template supported_period_type: {configured_model.model_template.supported_period_type}")

            except Exception as e:
                logger.error(
                    f"Error dumping model data for configured_model id={configured_model.id}, name={configured_model.name}"
                )
                logger.error(
                    f"Template id={configured_model.model_template.id if configured_model.model_template else 'None'}"
                )
                logger.error(f"Exception: {type(e).__name__}: {str(e)}")
                logger.error("Full traceback:", exc_info=True)
                raise

            # add display name for configuration (not stored in db)
            # stitch together template displayName with configured name stub
            template_display_name = configured_model.model_template.display_name
            if ":" in configured_model.name:
                # configured model name is already stitched together as template_name:configuration_name
                configuration_stub = configured_model.name.split(":")[-1]
                # combine model template with configuration name to make the name unique
                configuration_display_name = configuration_stub.replace("_", " ").capitalize()
                display_name = f"{template_display_name} [{configuration_display_name}]"
            else:
                # default configurations just use the display name of their model template
                display_name = template_display_name
            configured_data["display_name"] = display_name

            # merge json data and add to results
            # NOTE: the sequence is important, starting with template data and add/overwrite with configured model data
            # ...in case of conflicting attrs, eg id and name
            merged_data = {**template_data, **configured_data}
            configured_models_data.append(merged_data)

        # debug
        # import json
        # for m in configured_models_data:
        #    logger.info('list model data: ' + json.dumps(m, indent=4))

        # temp: convert to ModelSpecRead to preserve existing results
        # TODO: remove ModelSpecRead and return directly as ConfiguredModelDB
        for model in configured_models_data:
            # convert single target value to target dict
            model["target"] = {
                "name": model["target"],
                "displayName": model["target"].replace("_", " ").capitalize(),
                "description": model["target"].replace("_", " ").capitalize(),
            }
            # convert list of required covarate strings to list of covariate dicts
            model["covariates"] = [
                {
                    "name": cov,
                    "displayName": cov.replace("_", " ").capitalize(),
                    "description": cov.replace("_", " ").capitalize(),
                }
                for cov in model["required_covariates"]
            ]
            # add list of additional covariate strings to list of covariate dicts
            # Use .get() with default empty list for backwards compatibility with v1.0.17
            # Extract existing covariate names to avoid dict comparison issues
            existing_cov_names = [c["name"] for c in model["covariates"]]
            model["covariates"] += [
                {
                    "name": cov,
                    "displayName": cov.replace("_", " ").capitalize(),
                    "description": cov.replace("_", " ").capitalize(),
                }
                for cov in model.get("additional_continuous_covariates", [])
                if cov not in existing_cov_names
            ]
            model["archived"] = model.get("archived", False)
            model["uses_chapkit"] = model.get("uses_chapkit", False)
        # for m in configured_models_data:
        #    logger.info('converted list model data: ' + json.dumps(m, indent=4))
        configured_models_read = [ModelSpecRead.model_validate(m) for m in configured_models_data]
        # for m in configured_models_read:
        #    logger.info('read list model data: ' + json.dumps(m.model_dump(mode='json'), indent=4))

        # return
        return configured_models_read

    def get_configured_model_by_name(self, configured_model_name: str) -> ConfiguredModelDB:
        try:
            configured_model = self.session.exec(
                select(ConfiguredModelDB).where(ConfiguredModelDB.name == configured_model_name)
            ).one()
        except sqlalchemy.exc.NoResultFound:
            all_names = self.session.exec(select(ConfiguredModelDB.name)).all()
            raise ValueError(
                f"Configured model with name {configured_model_name} not found. Available names: {all_names}"
            )

        return configured_model

    def get_configured_model_with_code(self, configured_model_id: int) -> ConfiguredModel:
        logger.info(f"Getting configured model with id {configured_model_id}")
        configured_model = self.session.get(ConfiguredModelDB, configured_model_id)
        if configured_model.name == "naive_model":
            return NaiveEstimator()
        template_name = configured_model.model_template.name
        logger.info(f"Configured model: {configured_model}, template: {configured_model.model_template}")
        ignore_env = (
            template_name.startswith("chap_ewars") or template_name == "ewars_template"
        )  # TODO: seems hacky, how to fix?

        if configured_model.uses_chapkit:
            logger.info(f"Assuming chapkit model at {configured_model.model_template.source_url}")
            template = ExternalChapkitModelTemplate(configured_model.model_template.source_url)
            logger.info(f"template: {template}")
            logger.info(f"configured_model: {configured_model}")
            return template.get_model(configured_model)
        else:
            logger.info(f"Assuming github model at {configured_model.model_template.source_url}")
            return ModelTemplate.from_directory_or_github_url(
                configured_model.model_template.source_url,
                ignore_env=ignore_env,
            ).get_model(configured_model)

    def get_model_template(self, model_template_id: int) -> ModelTemplateInterface:
        model_template = self.session.get(ModelTemplateDB, model_template_id)
        if model_template is None:
            raise ValueError(f"Model template with id {model_template_id} not found")
        return model_template

    def get_backtest_with_truth(self, backtest_id: int) -> BackTest:
        backtest = self.session.get(BackTest, backtest_id)
        if backtest is None:
            raise ValueError(f"Backtest with id {backtest_id} not found")
        dataset = backtest.dataset
        if dataset is None:
            raise ValueError(f"Dataset for backtest with id {backtest_id} not found")
        entries = backtest.forecasts
        if entries is None or len(entries) == 0:
            raise ValueError(f"No forecasts found for backtest with id {backtest_id}")

    def add_backtest(self, backtest: BackTest) -> None:
        self.session.add(backtest)
        self.session.commit()

    def add_predictions(self, predictions, dataset_id, model_id, name, metadata: dict = {}):
        n_periods = len(list(predictions.values())[0])
        samples_ = [
            PredictionSamplesEntry(period=period.id, org_unit=location, values=value.tolist())
            for location, data in predictions.items()
            for period, value in zip(data.time_period, data.samples)
        ]
        org_units = list(predictions.keys())
        model_db_id = self.session.exec(select(ConfiguredModelDB.id).where(ConfiguredModelDB.name == model_id)).first()

        prediction = Prediction(
            dataset_id=dataset_id,
            model_id=model_id,
            name=name,
            created=datetime.datetime.now(),
            n_periods=n_periods,
            meta_data=metadata,
            forecasts=samples_,
            org_units=org_units,
            model_db_id=model_db_id,
        )
        self.session.add(prediction)
        self.session.commit()
        return prediction.id

    def add_dataset_from_csv(self, name: str, csv_path: Path, geojson_path: Optional[Path] = None):
        dataset = _DataSet.from_csv(csv_path, dataclass=FullData)
        geojson_content = open(geojson_path, "r").read() if geojson_path else None
        features = None
        if geojson_content is not None:
            features = Polygons.from_geojson(json.loads(geojson_content), id_property="NAME_1").feature_collection()
            features = features.model_dump_json()

        return self.add_dataset(DataSetCreateInfo(name=name), dataset, features)

    def add_dataset(self, dataset_info: DataSetCreateInfo, orig_dataset: _DataSet, polygons):
        """
        Add a dataset to the database. The dataset is provided as a spatio-temporal dataclass.
        The polygons should be provided as a geojson feature collection.
        The dataset_info should contain information about the dataset, such as its name and data sources.
        The function sets some derived fields in the dataset_info, such as the first and last time period and the covariates.
        The function returns the id of the newly created dataset.
        """
        logger.info(
            f"Adding dataset {dataset_info.name} with {len(list(orig_dataset.locations()))} locations and {len(orig_dataset.period_range)} time periods"
        )
        field_names = [
            field.name
            for field in dataclasses.fields(next(iter(orig_dataset.values())))
            if field.name not in ["time_period", "location"]
        ]
        logger.info(f"Field names in dataset: {field_names}")
        if isinstance(orig_dataset.period_range[0], Month):
            period_type = "month"
        else:
            assert isinstance(orig_dataset.period_range[0], Week), orig_dataset.period_range[0]
            period_type = "week"
        full_info = DataSetInfo(
            first_period=orig_dataset.period_range[0].id,
            last_period=orig_dataset.period_range[-1].id,
            covariates=field_names,
            created=datetime.datetime.now(),
            org_units=list(orig_dataset.locations()),
            period_type=period_type,
            **dataset_info.model_dump(),
        )
        dataset = DataSet(geojson=polygons, **full_info.model_dump())

        for location, data in orig_dataset.items():
            field_names = [
                field.name for field in dataclasses.fields(data) if field.name not in ["time_period", "location"]
            ]
            for row in data:
                for field in field_names:
                    observation = Observation(
                        period=row.time_period.id,
                        org_unit=location,
                        value=float(getattr(row, field)),
                        feature_name=field,
                    )
                    dataset.observations.append(observation)

        self.session.add(dataset)
        self.session.commit()
        assert self.session.exec(select(Observation).where(Observation.dataset_id == dataset.id)).first() is not None
        return dataset.id

    def get_dataset(self, dataset_id, dataclass: type | None = None) -> _DataSet:
        dataset = self.session.get(DataSet, dataset_id)
        if dataclass is None:
            logger.info(f"Getting dataset with covariates: {dataset.covariates} and name: {dataset.name}")
            field_names = dataset.covariates
            dataclass = create_tsdataclass(field_names)
        observations = dataset.observations
        new_dataset = observations_to_dataset(dataclass, observations)
        return new_dataset

    def get_dataset_by_name(self, dataset_name: str) -> Optional[DataSet]:
        dataset = self.session.exec(select(DataSet).where(DataSet.name == dataset_name)).first()
        return dataset

    def add_debug(self):
        """Function for debuging"""
        debug_entry = DebugEntry(timestamp=time.time())
        self.session.add(debug_entry)
        self.session.commit()
        return debug_entry.id


def _run_alembic_migrations(engine):
    """
    Run Alembic migrations programmatically.
    This is called after the custom migration system to apply any Alembic-managed schema changes.
    """
    from alembic import command
    from alembic.config import Config

    logger.info("Running Alembic migrations")

    try:
        # Get the path to alembic.ini relative to the project root
        project_root = Path(__file__).parent.parent.parent
        alembic_ini_path = project_root / "alembic.ini"

        if not alembic_ini_path.exists():
            logger.warning(f"Alembic config not found at {alembic_ini_path}. Skipping Alembic migrations.")
            return

        # Create Alembic config
        alembic_cfg = Config(str(alembic_ini_path))

        # Pass the engine connection to Alembic for programmatic usage
        with engine.connect() as connection:
            alembic_cfg.attributes["connection"] = connection
            command.upgrade(alembic_cfg, "head")

        logger.info("Completed Alembic migrations successfully")

    except Exception as e:
        logger.error(f"Error during Alembic migrations: {e}", exc_info=True)
        # Don't raise - allow system to continue if Alembic fails
        # This ensures backward compatibility


def create_db_and_tables():
    # TODO: Read config for options on how to create the database migrate/update/seed/seed_and_update
    if engine is not None:
        logger.info("Engine set. Creating tables")
        n = 0
        while n < 30:
            try:
                # Step 1: Run custom migrations for backward compatibility (v1.0.17, etc.)
                _run_generic_migration(engine)

                # Step 2: Create any new tables that don't exist yet
                SQLModel.metadata.create_all(engine)

                # Step 3: Run Alembic migrations for future schema changes
                _run_alembic_migrations(engine)

                logger.info("Table created and migrations completed")
                break
            except sqlalchemy.exc.OperationalError as e:
                logger.error(f"Failed to create tables: {e}. Trying again")
                n += 1
                time.sleep(1)
                if n >= 20:
                    raise e
        with SessionWrapper(engine) as session:
            from .model_template_seed import seed_configured_models_from_config_dir

            seed_configured_models_from_config_dir(session.session)
            # seed_example_datasets(session)
    else:
        logger.warning("Engine not set. Tables not created")


def _run_v1_0_17_migrations(conn, engine):
    """
    Specific migrations needed when upgrading from v1.0.17 to current version.
    This handles data type conversions and corrections that the generic migration cannot handle.
    """
    logger.info("Running v1.0.17 specific migrations")

    inspector = sqlalchemy.inspect(engine)
    existing_tables = inspector.get_table_names()

    try:
        # Fix: Check if modeltemplatedb table exists and has corrupted data
        if "modeltemplatedb" in existing_tables:
            logger.info("Checking for corrupted PeriodType enum values in modeltemplatedb")

            # Check if there are any rows with invalid enum values (like '1' instead of 'week', 'month', etc.)
            check_sql = """
                SELECT COUNT(*) as count
                FROM modeltemplatedb
                WHERE supported_period_type NOT IN ('week', 'month', 'any', 'year')
            """
            result = conn.execute(sqlalchemy.text(check_sql)).fetchone()

            if result and result[0] > 0:
                logger.warning(f"Found {result[0]} rows with corrupted PeriodType enum values, fixing...")

                # Map common corrupted values to correct enum values
                # If the value is '1', we'll default to 'any' as it's the most permissive
                fix_sql = """
                    UPDATE modeltemplatedb
                    SET supported_period_type = 'any'::periodtype
                    WHERE supported_period_type NOT IN ('week', 'month', 'any', 'year')
                """
                conn.execute(sqlalchemy.text(fix_sql))
                conn.commit()
                logger.info("Fixed corrupted PeriodType enum values")

        # Fix: Ensure JSON columns that should be arrays are arrays, not objects
        if "dataset" in existing_tables:
            columns = {col["name"] for col in inspector.get_columns("dataset")}

            # Fix data_sources if it exists and contains objects instead of arrays
            if "data_sources" in columns:
                logger.info("Fixing data_sources column in dataset table")
                fix_sql = """
                    UPDATE dataset
                    SET data_sources = '[]'::json
                    WHERE data_sources IS NULL OR data_sources::text = '{}'
                """
                conn.execute(sqlalchemy.text(fix_sql))
                conn.commit()

            # Fix org_units if it exists and contains objects instead of arrays
            if "org_units" in columns:
                logger.info("Fixing org_units column in dataset table")
                fix_sql = """
                    UPDATE dataset
                    SET org_units = '[]'::json
                    WHERE org_units IS NULL OR org_units::text = '{}'
                """
                conn.execute(sqlalchemy.text(fix_sql))
                conn.commit()

            # Fix covariates if it contains objects instead of arrays
            if "covariates" in columns:
                logger.info("Fixing covariates column in dataset table")
                fix_sql = """
                    UPDATE dataset
                    SET covariates = '[]'::json
                    WHERE covariates IS NULL OR covariates::text = '{}'
                """
                conn.execute(sqlalchemy.text(fix_sql))
                conn.commit()

        # Fix backtest table JSON columns
        if "backtest" in existing_tables:
            columns = {col["name"] for col in inspector.get_columns("backtest")}

            if "org_units" in columns:
                logger.info("Fixing org_units column in backtest table")
                fix_sql = """
                    UPDATE backtest
                    SET org_units = '[]'::json
                    WHERE org_units IS NULL OR org_units::text = '{}'
                """
                conn.execute(sqlalchemy.text(fix_sql))
                conn.commit()

            if "split_periods" in columns:
                logger.info("Fixing split_periods column in backtest table")
                fix_sql = """
                    UPDATE backtest
                    SET split_periods = '[]'::json
                    WHERE split_periods IS NULL OR split_periods::text = '{}'
                """
                conn.execute(sqlalchemy.text(fix_sql))
                conn.commit()

        # Fix configuredmodeldb table JSON columns
        if "configuredmodeldb" in existing_tables:
            columns = {col["name"] for col in inspector.get_columns("configuredmodeldb")}

            if "user_option_values" in columns:
                logger.info("Fixing user_option_values column in configuredmodeldb table")
                # This one should actually be an object {}, not an array
                fix_sql = """
                    UPDATE configuredmodeldb
                    SET user_option_values = '{}'::json
                    WHERE user_option_values IS NULL
                """
                conn.execute(sqlalchemy.text(fix_sql))
                conn.commit()

            if "additional_continuous_covariates" in columns:
                logger.info("Fixing additional_continuous_covariates column in configuredmodeldb table")
                fix_sql = """
                    UPDATE configuredmodeldb
                    SET additional_continuous_covariates = '[]'::json
                    WHERE additional_continuous_covariates IS NULL OR additional_continuous_covariates::text = '{}'
                """
                conn.execute(sqlalchemy.text(fix_sql))
                conn.commit()

        logger.info("Completed v1.0.17 specific migrations successfully")

    except Exception as e:
        logger.error(f"Error during v1.0.17 migrations: {e}")
        conn.rollback()
        raise


def _run_generic_migration(engine):
    """
    Generic migration function that adds missing columns to existing tables
    and sets default values for new columns in existing records.
    """
    logger.info("Running generic migration for missing columns")

    with engine.connect() as conn:
        # Run v1.0.17 specific migrations first
        # _run_v1_0_17_migrations(conn, engine)

        # Get current database schema
        inspector = sqlalchemy.inspect(engine)
        existing_tables = inspector.get_table_names()

        for table_name, table in SQLModel.metadata.tables.items():
            if table_name not in existing_tables:
                logger.info(f"Table {table_name} doesn't exist yet, will be created")
                continue

            # Get existing columns in the database
            existing_columns = {col["name"] for col in inspector.get_columns(table_name)}

            # Check for missing columns
            for column in table.columns:
                if column.name not in existing_columns:
                    logger.info(f"Adding missing column {column.name} to table {table_name}")

                    # Add the column
                    column_type = column.type.compile(dialect=engine.dialect)
                    add_column_sql = f"ALTER TABLE {table_name} ADD COLUMN {column.name} {column_type}"

                    try:
                        conn.execute(sqlalchemy.text(add_column_sql))

                        # Set default value based on column type and properties
                        default_value = _get_column_default_value(column)
                        if default_value is not None:
                            update_sql = (
                                f"UPDATE {table_name} SET {column.name} = :default_val WHERE {column.name} IS NULL"
                            )
                            conn.execute(sqlalchemy.text(update_sql), {"default_val": default_value})
                            logger.info(f"Set default value for {column.name} in existing records")

                        conn.commit()
                        logger.info(f"Successfully added column {column.name} to {table_name}")

                    except Exception as e:
                        logger.error(f"Failed to add column {column.name} to {table_name}: {e}")
                        conn.rollback()


def _get_column_default_value(column):
    """
    Determine appropriate default value for a column based on its type and properties.
    """
    # Check if column has a default value defined
    if column.default is not None:
        if hasattr(column.default, "arg") and column.default.arg is not None:
            # Check if it's a factory function (like list or dict)
            if callable(column.default.arg):
                try:
                    result = column.default.arg()
                    if isinstance(result, list):
                        return "[]"
                    elif isinstance(result, dict):
                        return "{}"
                except Exception:
                    pass
            return column.default.arg

    # Check column type and provide appropriate defaults
    column_type = str(column.type).lower()

    if "json" in column_type or "pydanticlisttype" in column_type:
        # For JSON columns, only default to [] if there's a default_factory set
        # If there's no explicit default, use NULL (safer for Optional[dict] fields)
        # Most list JSON columns have default_factory=list which is handled above
        return None
    elif "varchar" in column_type or "text" in column_type:
        return ""  # Empty string for text columns
    elif "integer" in column_type or "numeric" in column_type:
        return 0  # Zero for numeric columns
    elif "boolean" in column_type:
        return False  # False for boolean columns
    elif "timestamp" in column_type or "datetime" in column_type:
        return None  # Let NULL remain for timestamps

    return None  # Default to NULL for unknown types
>>>>>>> bcfafc78
<|MERGE_RESOLUTION|>--- conflicted
+++ resolved
@@ -1,1527 +1,736 @@
-<<<<<<< HEAD
-import dataclasses
-import datetime
-import json
-import logging
-
-# CHeck if CHAP_DATABASE_URL is set in the environment
-import os
-from pathlib import Path
-import time
-from typing import Iterable, List, Optional
-
-import psycopg2
-import sqlalchemy
-from sqlalchemy.orm import selectinload
-from sqlmodel import Session, SQLModel, create_engine, select
-
-from chap_core.datatypes import FullData, SamplesWithTruth, create_tsdataclass
-from chap_core.geometry import Polygons
-from chap_core.log_config import is_debug_mode
-from chap_core.predictor.naive_estimator import NaiveEstimator
-from chap_core.time_period import TimePeriod, Month, Week
-
-from .. import ModelTemplateInterface
-from ..external.model_configuration import ModelTemplateConfigV2
-from ..models import ModelTemplate
-from ..models.configured_model import ConfiguredModel
-from ..models.external_chapkit_model import ExternalChapkitModelTemplate
-from ..rest_api.data_models import BackTestCreate
-from ..spatio_temporal_data.converters import observations_to_dataset
-from ..spatio_temporal_data.temporal_dataclass import DataSet as _DataSet
-from .dataset_tables import DataSet, Observation, DataSetCreateInfo, DataSetInfo
-from .debug import DebugEntry
-from .model_spec_tables import ModelSpecRead
-from .model_templates_and_config_tables import ConfiguredModelDB, ModelConfiguration, ModelTemplateDB
-from .tables import BackTest, BackTestForecast, Prediction, PredictionSamplesEntry
-
-logger = logging.getLogger(__name__)
-engine = None
-database_url = os.getenv("CHAP_DATABASE_URL", default=None)
-logger.info(f"Database url: {database_url}")
-if database_url is not None:
-    n = 0
-    while n < 30:
-        try:
-            engine = create_engine(database_url, echo=is_debug_mode())
-            break
-        except sqlalchemy.exc.OperationalError as e:
-            logger.error(f"Failed to connect to database: {e}. Trying again")
-            n += 1
-            time.sleep(1)
-        except psycopg2.OperationalError as e:
-            logger.error(f"Failed to connect to database: {e}. Trying again")
-            n += 1
-            time.sleep(1)
-    else:
-        raise ValueError("Failed to connect to database")
-else:
-    logger.warning("Database url not set. Database operations will not work")
-
-
-class SessionWrapper:
-    """
-    This is a wrapper around data access operations.
-    This class handles cases when putting things in/out of db requires
-    more than just adding/getting a row, e.g. transforming data etc.
-    """
-
-    def __init__(self, local_engine=None, session=None):
-        self.engine = local_engine  #  or engine
-        self.session: Optional[Session] = session
-
-    def __enter__(self):
-        self.session = Session(self.engine)
-        return self
-
-    def __exit__(self, exc_type, exc_val, exc_tb):
-        self.session.close()
-        return False
-
-    def list_all(self, model):
-        return self.session.exec(select(model)).all()
-
-    def create_if_not_exists(self, model, id_name="id"):
-        logging.info(f"Create if not exist with {model}")
-        T = type(model)
-        if not self.session.exec(select(T).where(getattr(T, id_name) == getattr(model, id_name))).first():
-            self.session.add(model)
-            self.session.commit()
-        return model
-
-    def add_model_template(self, model_template: ModelTemplateDB) -> int:
-        # check if model template already exists
-        existing_template = self.session.exec(
-            select(ModelTemplateDB).where(ModelTemplateDB.name == model_template.name)
-        ).first()
-        if existing_template:
-            logger.info(f"Model template with name {model_template.name} already exists. Returning existing id")
-            return existing_template.id
-
-        # add db entry
-        logger.info(f"Adding model template: {model_template}")
-        self.session.add(model_template)
-        self.session.commit()
-
-        # return id
-        return model_template.id
-
-    def add_model_template_from_yaml_config(self, model_template_config: ModelTemplateConfigV2) -> int:
-        """Sets the ModelSpecRead a yaml string.
-        Note that the yaml string is what's defined in a model template's MLProject file,
-        so source_url will have to be added manually."""
-        # TODO: maybe just use add_model_template and make sure to structure it correctly first
-        # TODO: needs cleanup
-        # TODO: existing check should probably use name instead of source url
-        # parse yaml content as dict
-        existing_template = self.session.exec(
-            select(ModelTemplateDB).where(ModelTemplateDB.name == model_template_config.name)
-        ).first()
-
-        d = model_template_config.model_dump()
-        info = d.pop("meta_data")
-        d = d | info
-
-        if existing_template:
-            logger.info(f"Model template with name {model_template_config.name} already exists. Updating it")
-            # Update the existing template with new data
-            for key, value in d.items():
-                if hasattr(existing_template, key):
-                    setattr(existing_template, key, value)
-            self.session.commit()
-            return existing_template.id
-
-        # Create new template
-        db_object = ModelTemplateDB(**d)
-        logger.info(f"Adding model template: {db_object}")
-        self.session.add(db_object)
-        self.session.commit()
-        return db_object.id
-
-    def add_configured_model(
-        self,
-        model_template_id: int,
-        configuration: ModelConfiguration,
-        configuration_name="default",
-        uses_chapkit=False,
-    ) -> int:
-        # get model template name
-        model_template = self.session.exec(
-            select(ModelTemplateDB).where(ModelTemplateDB.id == model_template_id)
-        ).first()
-        template_name = model_template.name
-
-        # set configured name
-        if configuration_name == "default":
-            # default configurations just use the name of their model template (for backwards compatibility)
-            name = template_name
-        else:
-            # combine model template with configuration name to make the name unique
-            name = f"{template_name}:{configuration_name}"
-
-        # check if configured model already exists
-        existing_configured = self.session.exec(select(ConfiguredModelDB).where(ConfiguredModelDB.name == name)).first()
-        if existing_configured:
-            logger.info(f"Configured model with name {name} already exists. Returning existing id")
-            return existing_configured.id
-
-        # create and add db entry
-        configured_model = ConfiguredModelDB(
-            name=name,
-            model_template_id=model_template_id,
-            **configuration.model_dump(),
-            model_template=model_template,
-            uses_chapkit=uses_chapkit,
-        )
-        configured_model.validate_user_options(configured_model)
-        # configured_model.validate_user_options(model_template)
-        logger.info(f"Adding configured model: {configured_model}")
-        self.session.add(configured_model)
-        self.session.commit()
-
-        # return id
-        return configured_model.id
-
-    def get_configured_models(self) -> List[ModelSpecRead]:
-        # TODO: using ModelSpecRead for backwards compatibility, should in future return ConfiguredModelDB?
-
-        # get configured models from db
-        # configured_models = SessionWrapper(session=session).list_all(ConfiguredModelDB)
-        configured_models = self.session.exec(
-            select(ConfiguredModelDB).options(selectinload(ConfiguredModelDB.model_template))
-        ).all()
-
-        # serialize to json and combine configured model with model template
-        configured_models_data = []
-        for configured_model in configured_models:
-            # get configured model and model template json data
-            try:
-                configured_data = configured_model.model_dump(mode="json")
-                template_data = configured_model.model_template.model_dump(mode="json")
-
-                # Debug logging for enum handling
-                logger.debug(f"Processing configured model {configured_model.id}: {configured_model.name}")
-                logger.debug(f"Template supported_period_type: {configured_model.model_template.supported_period_type}")
-
-            except Exception as e:
-                logger.error(
-                    f"Error dumping model data for configured_model id={configured_model.id}, name={configured_model.name}"
-                )
-                logger.error(
-                    f"Template id={configured_model.model_template.id if configured_model.model_template else 'None'}"
-                )
-                logger.error(f"Exception: {type(e).__name__}: {str(e)}")
-                logger.error("Full traceback:", exc_info=True)
-                raise
-
-            # add display name for configuration (not stored in db)
-            # stitch together template displayName with configured name stub
-            template_display_name = configured_model.model_template.display_name
-            if ":" in configured_model.name:
-                # configured model name is already stitched together as template_name:configuration_name
-                configuration_stub = configured_model.name.split(":")[-1]
-                # combine model template with configuration name to make the name unique
-                configuration_display_name = configuration_stub.replace("_", " ").capitalize()
-                display_name = f"{template_display_name} [{configuration_display_name}]"
-            else:
-                # default configurations just use the display name of their model template
-                display_name = template_display_name
-            configured_data["display_name"] = display_name
-
-            # merge json data and add to results
-            # NOTE: the sequence is important, starting with template data and add/overwrite with configured model data
-            # ...in case of conflicting attrs, eg id and name
-            merged_data = {**template_data, **configured_data}
-            configured_models_data.append(merged_data)
-
-        # debug
-        # import json
-        # for m in configured_models_data:
-        #    logger.info('list model data: ' + json.dumps(m, indent=4))
-
-        # temp: convert to ModelSpecRead to preserve existing results
-        # TODO: remove ModelSpecRead and return directly as ConfiguredModelDB
-        for model in configured_models_data:
-            # convert single target value to target dict
-            model["target"] = {
-                "name": model["target"],
-                "displayName": model["target"].replace("_", " ").capitalize(),
-                "description": model["target"].replace("_", " ").capitalize(),
-            }
-            # convert list of required covarate strings to list of covariate dicts
-            model["covariates"] = [
-                {
-                    "name": cov,
-                    "displayName": cov.replace("_", " ").capitalize(),
-                    "description": cov.replace("_", " ").capitalize(),
-                }
-                for cov in model["required_covariates"]
-            ]
-            # add list of additional covariate strings to list of covariate dicts
-            # Use .get() with default empty list for backwards compatibility with v1.0.17
-            # Extract existing covariate names to avoid dict comparison issues
-            existing_cov_names = [c["name"] for c in model["covariates"]]
-            model["covariates"] += [
-                {
-                    "name": cov,
-                    "displayName": cov.replace("_", " ").capitalize(),
-                    "description": cov.replace("_", " ").capitalize(),
-                }
-                for cov in model.get("additional_continuous_covariates", [])
-                if cov not in existing_cov_names
-            ]
-            model["archived"] = model.get("archived", False)
-            model["uses_chapkit"] = model.get("uses_chapkit", False)
-        # for m in configured_models_data:
-        #    logger.info('converted list model data: ' + json.dumps(m, indent=4))
-        configured_models_read = [ModelSpecRead.model_validate(m) for m in configured_models_data]
-        # for m in configured_models_read:
-        #    logger.info('read list model data: ' + json.dumps(m.model_dump(mode='json'), indent=4))
-
-        # return
-        return configured_models_read
-
-    def get_configured_model_by_name(self, configured_model_name: str) -> ConfiguredModelDB:
-        try:
-            configured_model = self.session.exec(
-                select(ConfiguredModelDB).where(ConfiguredModelDB.name == configured_model_name)
-            ).one()
-        except sqlalchemy.exc.NoResultFound:
-            all_names = self.session.exec(select(ConfiguredModelDB.name)).all()
-            raise ValueError(
-                f"Configured model with name {configured_model_name} not found. Available names: {all_names}"
-            )
-
-        return configured_model
-
-    def get_configured_model_with_code(self, configured_model_id: int) -> ConfiguredModel:
-        logger.info(f"Getting configured model with id {configured_model_id}")
-        configured_model = self.session.get(ConfiguredModelDB, configured_model_id)
-        if configured_model.name == "naive_model":
-            return NaiveEstimator()
-        template_name = configured_model.model_template.name
-        logger.info(f"Configured model: {configured_model}, template: {configured_model.model_template}")
-        ignore_env = (
-            template_name.startswith("chap_ewars") or template_name == "ewars_template"
-        )  # TODO: seems hacky, how to fix?
-
-        if configured_model.uses_chapkit:
-            logger.info(f"Assuming chapkit model at {configured_model.model_template.source_url}")
-            template = ExternalChapkitModelTemplate(configured_model.model_template.source_url)
-            logger.info(f"template: {template}")
-            logger.info(f"configured_model: {configured_model}")
-            return template.get_model(configured_model)
-        else:
-            logger.info(f"Assuming github model at {configured_model.model_template.source_url}")
-            return ModelTemplate.from_directory_or_github_url(
-                configured_model.model_template.source_url,
-                ignore_env=ignore_env,
-            ).get_model(configured_model)
-
-    def get_model_template(self, model_template_id: int) -> ModelTemplateInterface:
-        model_template = self.session.get(ModelTemplateDB, model_template_id)
-        if model_template is None:
-            raise ValueError(f"Model template with id {model_template_id} not found")
-        return model_template
-
-    def get_backtest_with_truth(self, backtest_id: int) -> BackTest:
-        backtest = self.session.get(BackTest, backtest_id)
-        if backtest is None:
-            raise ValueError(f"Backtest with id {backtest_id} not found")
-        dataset = backtest.dataset
-        if dataset is None:
-            raise ValueError(f"Dataset for backtest with id {backtest_id} not found")
-        entries = backtest.forecasts
-        if entries is None or len(entries) == 0:
-            raise ValueError(f"No forecasts found for backtest with id {backtest_id}")
-
-    def add_evaluation_results(
-        self,
-        evaluation_results: Iterable[_DataSet[SamplesWithTruth]],
-        last_train_period: TimePeriod,
-        info: BackTestCreate,
-    ):
-        info.created = datetime.datetime.now()
-        # org_units = list({location for ds in evaluation_results for location in ds.locations()})
-        # split_points = list({er.period_range[0] for er in evaluation_results})
-        model_db = self.session.exec(select(ConfiguredModelDB).where(ConfiguredModelDB.name == info.model_id)).first()
-        model_db_id = model_db.id
-
-        backtest = BackTest(
-            **info.dict() | {"model_db_id": model_db_id, "model_template_version": model_db.model_template.version}
-        )
-        self.session.add(backtest)
-        org_units = set([])
-        split_points = set([])
-        # define metrics (for each period)
-        evaluation_results = list(
-            evaluation_results
-        )  # hacky, to avoid metric funcs using up the iterable before we can loop all splitpoints
-        for eval_result in evaluation_results:
-            first_period: TimePeriod = eval_result.period_range[0]
-            split_points.add(first_period.id)
-            for location, samples_with_truth in eval_result.items():
-                # NOTE: samples_with_truth is class datatypes.SamplesWithTruth
-                org_units.add(location)
-                for period, sample_values, disease_cases in zip(
-                    eval_result.period_range, samples_with_truth.samples, samples_with_truth.disease_cases
-                ):
-                    # add forecast series for this period
-                    forecast = BackTestForecast(
-                        period=period.id,
-                        org_unit=location,
-                        last_train_period=last_train_period.id,
-                        last_seen_period=first_period.id,
-                        values=sample_values.tolist(),
-                    )
-                    backtest.forecasts.append(forecast)
-
-        backtest.org_units = list(org_units)
-        backtest.split_periods = list(split_points)
-        self.session.commit()
-
-        # read full backtest object so that we can compute aggregate metrics using this object
-        # note: we don't do this anymore
-        # backtest = self.session.get(BackTest, backtest.id)
-        # aggregate_metrics = compute_all_aggregated_metrics_from_backtest(backtest)
-        # logger.info(f"aggregate metrics {aggregate_metrics}")
-        # backtest.aggregate_metrics = aggregate_metrics
-        # self.session.commit()
-        # add more
-        return backtest.id
-
-    def add_predictions(self, predictions, dataset_id, model_id, name, metadata: dict = {}):
-        n_periods = len(list(predictions.values())[0])
-        samples_ = [
-            PredictionSamplesEntry(period=period.id, org_unit=location, values=value.tolist())
-            for location, data in predictions.items()
-            for period, value in zip(data.time_period, data.samples)
-        ]
-        org_units = list(predictions.keys())
-        model_db_id = self.session.exec(select(ConfiguredModelDB.id).where(ConfiguredModelDB.name == model_id)).first()
-
-        prediction = Prediction(
-            dataset_id=dataset_id,
-            model_id=model_id,
-            name=name,
-            created=datetime.datetime.now(),
-            n_periods=n_periods,
-            meta_data=metadata,
-            forecasts=samples_,
-            org_units=org_units,
-            model_db_id=model_db_id,
-        )
-        self.session.add(prediction)
-        self.session.commit()
-        return prediction.id
-
-    def add_dataset_from_csv(self, name: str, csv_path: Path, geojson_path: Optional[Path] = None):
-        dataset = _DataSet.from_csv(csv_path, dataclass=FullData)
-        geojson_content = open(geojson_path, "r").read() if geojson_path else None
-        features = None
-        if geojson_content is not None:
-            features = Polygons.from_geojson(json.loads(geojson_content), id_property="NAME_1").feature_collection()
-            features = features.model_dump_json()
-
-        return self.add_dataset(DataSetCreateInfo(name=name), dataset, features)
-
-    def add_dataset(self, dataset_info: DataSetCreateInfo, orig_dataset: _DataSet, polygons):
-        """
-        Add a dataset to the database. The dataset is provided as a spatio-temporal dataclass.
-        The polygons should be provided as a geojson feature collection.
-        The dataset_info should contain information about the dataset, such as its name and data sources.
-        The function sets some derived fields in the dataset_info, such as the first and last time period and the covariates.
-        The function returns the id of the newly created dataset.
-        """
-        logger.info(
-            f"Adding dataset {dataset_info.name} with {len(list(orig_dataset.locations()))} locations and {len(orig_dataset.period_range)} time periods"
-        )
-        field_names = [
-            field.name
-            for field in dataclasses.fields(next(iter(orig_dataset.values())))
-            if field.name not in ["time_period", "location"]
-        ]
-        logger.info(f"Field names in dataset: {field_names}")
-        if isinstance(orig_dataset.period_range[0], Month):
-            period_type = "month"
-        else:
-            assert isinstance(orig_dataset.period_range[0], Week), orig_dataset.period_range[0]
-            period_type = "week"
-        full_info = DataSetInfo(
-            first_period=orig_dataset.period_range[0].id,
-            last_period=orig_dataset.period_range[-1].id,
-            covariates=field_names,
-            created=datetime.datetime.now(),
-            org_units=list(orig_dataset.locations()),
-            period_type=period_type,
-            **dataset_info.model_dump(),
-        )
-        dataset = DataSet(geojson=polygons, **full_info.model_dump())
-
-        for location, data in orig_dataset.items():
-            field_names = [
-                field.name for field in dataclasses.fields(data) if field.name not in ["time_period", "location"]
-            ]
-            for row in data:
-                for field in field_names:
-                    observation = Observation(
-                        period=row.time_period.id,
-                        org_unit=location,
-                        value=float(getattr(row, field)),
-                        feature_name=field,
-                    )
-                    dataset.observations.append(observation)
-
-        self.session.add(dataset)
-        self.session.commit()
-        assert self.session.exec(select(Observation).where(Observation.dataset_id == dataset.id)).first() is not None
-        return dataset.id
-
-    def get_dataset(self, dataset_id, dataclass: type | None = None) -> _DataSet:
-        dataset = self.session.get(DataSet, dataset_id)
-        if dataclass is None:
-            logger.info(f"Getting dataset with covariates: {dataset.covariates} and name: {dataset.name}")
-            field_names = dataset.covariates
-            dataclass = create_tsdataclass(field_names)
-        observations = dataset.observations
-        new_dataset = observations_to_dataset(dataclass, observations)
-        return new_dataset
-
-    def get_dataset_by_name(self, dataset_name: str) -> Optional[DataSet]:
-        dataset = self.session.exec(select(DataSet).where(DataSet.name == dataset_name)).first()
-        return dataset
-
-    def add_debug(self):
-        """Function for debuging"""
-        debug_entry = DebugEntry(timestamp=time.time())
-        self.session.add(debug_entry)
-        self.session.commit()
-        return debug_entry.id
-
-
-def _run_alembic_migrations(engine):
-    """
-    Run Alembic migrations programmatically.
-    This is called after the custom migration system to apply any Alembic-managed schema changes.
-    """
-    from alembic import command
-    from alembic.config import Config
-
-    logger.info("Running Alembic migrations")
-
-    try:
-        # Get the path to alembic.ini relative to the project root
-        project_root = Path(__file__).parent.parent.parent
-        alembic_ini_path = project_root / "alembic.ini"
-
-        if not alembic_ini_path.exists():
-            logger.warning(f"Alembic config not found at {alembic_ini_path}. Skipping Alembic migrations.")
-            return
-
-        # Create Alembic config
-        alembic_cfg = Config(str(alembic_ini_path))
-
-        # Pass the engine connection to Alembic for programmatic usage
-        with engine.connect() as connection:
-            alembic_cfg.attributes["connection"] = connection
-            command.upgrade(alembic_cfg, "head")
-
-        logger.info("Completed Alembic migrations successfully")
-
-    except Exception as e:
-        logger.error(f"Error during Alembic migrations: {e}", exc_info=True)
-        # Don't raise - allow system to continue if Alembic fails
-        # This ensures backward compatibility
-
-
-def create_db_and_tables():
-    # TODO: Read config for options on how to create the database migrate/update/seed/seed_and_update
-    if engine is not None:
-        logger.info("Engine set. Creating tables")
-        n = 0
-        while n < 30:
-            try:
-                # Step 1: Run custom migrations for backward compatibility (v1.0.17, etc.)
-                _run_generic_migration(engine)
-
-                # Step 2: Create any new tables that don't exist yet
-                SQLModel.metadata.create_all(engine)
-
-                # Step 3: Run Alembic migrations for future schema changes
-                _run_alembic_migrations(engine)
-
-                logger.info("Table created and migrations completed")
-                break
-            except sqlalchemy.exc.OperationalError as e:
-                logger.error(f"Failed to create tables: {e}. Trying again")
-                n += 1
-                time.sleep(1)
-                if n >= 20:
-                    raise e
-        with SessionWrapper(engine) as session:
-            from .model_template_seed import seed_configured_models_from_config_dir
-
-            seed_configured_models_from_config_dir(session.session)
-            # seed_example_datasets(session)
-    else:
-        logger.warning("Engine not set. Tables not created")
-
-
-def _run_v1_0_17_migrations(conn, engine):
-    """
-    Specific migrations needed when upgrading from v1.0.17 to current version.
-    This handles data type conversions and corrections that the generic migration cannot handle.
-    """
-    logger.info("Running v1.0.17 specific migrations")
-
-    inspector = sqlalchemy.inspect(engine)
-    existing_tables = inspector.get_table_names()
-
-    try:
-        # Fix: Check if modeltemplatedb table exists and has corrupted data
-        if "modeltemplatedb" in existing_tables:
-            logger.info("Checking for corrupted PeriodType enum values in modeltemplatedb")
-
-            # Check if there are any rows with invalid enum values (like '1' instead of 'week', 'month', etc.)
-            check_sql = """
-                SELECT COUNT(*) as count
-                FROM modeltemplatedb
-                WHERE supported_period_type NOT IN ('week', 'month', 'any', 'year')
-            """
-            result = conn.execute(sqlalchemy.text(check_sql)).fetchone()
-
-            if result and result[0] > 0:
-                logger.warning(f"Found {result[0]} rows with corrupted PeriodType enum values, fixing...")
-
-                # Map common corrupted values to correct enum values
-                # If the value is '1', we'll default to 'any' as it's the most permissive
-                fix_sql = """
-                    UPDATE modeltemplatedb
-                    SET supported_period_type = 'any'::periodtype
-                    WHERE supported_period_type NOT IN ('week', 'month', 'any', 'year')
-                """
-                conn.execute(sqlalchemy.text(fix_sql))
-                conn.commit()
-                logger.info("Fixed corrupted PeriodType enum values")
-
-        # Fix: Ensure JSON columns that should be arrays are arrays, not objects
-        if "dataset" in existing_tables:
-            columns = {col["name"] for col in inspector.get_columns("dataset")}
-
-            # Fix data_sources if it exists and contains objects instead of arrays
-            if "data_sources" in columns:
-                logger.info("Fixing data_sources column in dataset table")
-                fix_sql = """
-                    UPDATE dataset
-                    SET data_sources = '[]'::json
-                    WHERE data_sources IS NULL OR data_sources::text = '{}'
-                """
-                conn.execute(sqlalchemy.text(fix_sql))
-                conn.commit()
-
-            # Fix org_units if it exists and contains objects instead of arrays
-            if "org_units" in columns:
-                logger.info("Fixing org_units column in dataset table")
-                fix_sql = """
-                    UPDATE dataset
-                    SET org_units = '[]'::json
-                    WHERE org_units IS NULL OR org_units::text = '{}'
-                """
-                conn.execute(sqlalchemy.text(fix_sql))
-                conn.commit()
-
-            # Fix covariates if it contains objects instead of arrays
-            if "covariates" in columns:
-                logger.info("Fixing covariates column in dataset table")
-                fix_sql = """
-                    UPDATE dataset
-                    SET covariates = '[]'::json
-                    WHERE covariates IS NULL OR covariates::text = '{}'
-                """
-                conn.execute(sqlalchemy.text(fix_sql))
-                conn.commit()
-
-        # Fix backtest table JSON columns
-        if "backtest" in existing_tables:
-            columns = {col["name"] for col in inspector.get_columns("backtest")}
-
-            if "org_units" in columns:
-                logger.info("Fixing org_units column in backtest table")
-                fix_sql = """
-                    UPDATE backtest
-                    SET org_units = '[]'::json
-                    WHERE org_units IS NULL OR org_units::text = '{}'
-                """
-                conn.execute(sqlalchemy.text(fix_sql))
-                conn.commit()
-
-            if "split_periods" in columns:
-                logger.info("Fixing split_periods column in backtest table")
-                fix_sql = """
-                    UPDATE backtest
-                    SET split_periods = '[]'::json
-                    WHERE split_periods IS NULL OR split_periods::text = '{}'
-                """
-                conn.execute(sqlalchemy.text(fix_sql))
-                conn.commit()
-
-        # Fix configuredmodeldb table JSON columns
-        if "configuredmodeldb" in existing_tables:
-            columns = {col["name"] for col in inspector.get_columns("configuredmodeldb")}
-
-            if "user_option_values" in columns:
-                logger.info("Fixing user_option_values column in configuredmodeldb table")
-                # This one should actually be an object {}, not an array
-                fix_sql = """
-                    UPDATE configuredmodeldb
-                    SET user_option_values = '{}'::json
-                    WHERE user_option_values IS NULL
-                """
-                conn.execute(sqlalchemy.text(fix_sql))
-                conn.commit()
-
-            if "additional_continuous_covariates" in columns:
-                logger.info("Fixing additional_continuous_covariates column in configuredmodeldb table")
-                fix_sql = """
-                    UPDATE configuredmodeldb
-                    SET additional_continuous_covariates = '[]'::json
-                    WHERE additional_continuous_covariates IS NULL OR additional_continuous_covariates::text = '{}'
-                """
-                conn.execute(sqlalchemy.text(fix_sql))
-                conn.commit()
-
-        logger.info("Completed v1.0.17 specific migrations successfully")
-
-    except Exception as e:
-        logger.error(f"Error during v1.0.17 migrations: {e}")
-        conn.rollback()
-        raise
-
-
-def _run_generic_migration(engine):
-    """
-    Generic migration function that adds missing columns to existing tables
-    and sets default values for new columns in existing records.
-    """
-    logger.info("Running generic migration for missing columns")
-
-    with engine.connect() as conn:
-        # Run v1.0.17 specific migrations first
-        # _run_v1_0_17_migrations(conn, engine)
-
-        # Get current database schema
-        inspector = sqlalchemy.inspect(engine)
-        existing_tables = inspector.get_table_names()
-
-        for table_name, table in SQLModel.metadata.tables.items():
-            if table_name not in existing_tables:
-                logger.info(f"Table {table_name} doesn't exist yet, will be created")
-                continue
-
-            # Get existing columns in the database
-            existing_columns = {col["name"] for col in inspector.get_columns(table_name)}
-
-            # Check for missing columns
-            for column in table.columns:
-                if column.name not in existing_columns:
-                    logger.info(f"Adding missing column {column.name} to table {table_name}")
-
-                    # Add the column
-                    column_type = column.type.compile(dialect=engine.dialect)
-                    add_column_sql = f"ALTER TABLE {table_name} ADD COLUMN {column.name} {column_type}"
-
-                    try:
-                        conn.execute(sqlalchemy.text(add_column_sql))
-
-                        # Set default value based on column type and properties
-                        default_value = _get_column_default_value(column)
-                        if default_value is not None:
-                            update_sql = (
-                                f"UPDATE {table_name} SET {column.name} = :default_val WHERE {column.name} IS NULL"
-                            )
-                            conn.execute(sqlalchemy.text(update_sql), {"default_val": default_value})
-                            logger.info(f"Set default value for {column.name} in existing records")
-
-                        conn.commit()
-                        logger.info(f"Successfully added column {column.name} to {table_name}")
-
-                    except Exception as e:
-                        logger.error(f"Failed to add column {column.name} to {table_name}: {e}")
-                        conn.rollback()
-
-
-def _get_column_default_value(column):
-    """
-    Determine appropriate default value for a column based on its type and properties.
-    """
-    # Check if column has a default value defined
-    if column.default is not None:
-        if hasattr(column.default, "arg") and column.default.arg is not None:
-            # Check if it's a factory function (like list or dict)
-            if callable(column.default.arg):
-                try:
-                    result = column.default.arg()
-                    if isinstance(result, list):
-                        return "[]"
-                    elif isinstance(result, dict):
-                        return "{}"
-                except Exception:
-                    pass
-            return column.default.arg
-
-    # Check column type and provide appropriate defaults
-    column_type = str(column.type).lower()
-
-    if "json" in column_type or "pydanticlisttype" in column_type:
-        # For JSON columns, only default to [] if there's a default_factory set
-        # If there's no explicit default, use NULL (safer for Optional[dict] fields)
-        # Most list JSON columns have default_factory=list which is handled above
-        return None
-    elif "varchar" in column_type or "text" in column_type:
-        return ""  # Empty string for text columns
-    elif "integer" in column_type or "numeric" in column_type:
-        return 0  # Zero for numeric columns
-    elif "boolean" in column_type:
-        return False  # False for boolean columns
-    elif "timestamp" in column_type or "datetime" in column_type:
-        return None  # Let NULL remain for timestamps
-
-    return None  # Default to NULL for unknown types
-=======
-import dataclasses
-import datetime
-import json
-import logging
-
-# CHeck if CHAP_DATABASE_URL is set in the environment
-import os
-from pathlib import Path
-import time
-from typing import List, Optional
-
-import psycopg2
-import sqlalchemy
-from sqlalchemy.orm import selectinload
-from sqlmodel import Session, SQLModel, create_engine, select
-
-from chap_core.datatypes import FullData, create_tsdataclass
-from chap_core.geometry import Polygons
-from chap_core.log_config import is_debug_mode
-from chap_core.predictor.naive_estimator import NaiveEstimator
-from chap_core.time_period import Month, Week
-
-from .. import ModelTemplateInterface
-from ..external.model_configuration import ModelTemplateConfigV2
-from ..models import ModelTemplate
-from ..models.configured_model import ConfiguredModel
-from ..models.external_chapkit_model import ExternalChapkitModelTemplate
-from ..spatio_temporal_data.converters import observations_to_dataset
-from ..spatio_temporal_data.temporal_dataclass import DataSet as _DataSet
-from .dataset_tables import DataSet, Observation, DataSetCreateInfo, DataSetInfo
-from .debug import DebugEntry
-from .model_spec_tables import ModelSpecRead
-from .model_templates_and_config_tables import ConfiguredModelDB, ModelConfiguration, ModelTemplateDB
-from .tables import BackTest, Prediction, PredictionSamplesEntry
-
-logger = logging.getLogger(__name__)
-engine = None
-database_url = os.getenv("CHAP_DATABASE_URL", default=None)
-logger.info(f"Database url: {database_url}")
-if database_url is not None:
-    n = 0
-    while n < 30:
-        try:
-            engine = create_engine(database_url, echo=is_debug_mode())
-            break
-        except sqlalchemy.exc.OperationalError as e:
-            logger.error(f"Failed to connect to database: {e}. Trying again")
-            n += 1
-            time.sleep(1)
-        except psycopg2.OperationalError as e:
-            logger.error(f"Failed to connect to database: {e}. Trying again")
-            n += 1
-            time.sleep(1)
-    else:
-        raise ValueError("Failed to connect to database")
-else:
-    logger.warning("Database url not set. Database operations will not work")
-
-
-class SessionWrapper:
-    """
-    This is a wrapper around data access operations.
-    This class handles cases when putting things in/out of db requires
-    more than just adding/getting a row, e.g. transforming data etc.
-    """
-
-    def __init__(self, local_engine=None, session=None):
-        self.engine = local_engine  #  or engine
-        self.session: Optional[Session] = session
-
-    def __enter__(self):
-        self.session = Session(self.engine)
-        return self
-
-    def __exit__(self, exc_type, exc_val, exc_tb):
-        self.session.close()
-        return False
-
-    def list_all(self, model):
-        return self.session.exec(select(model)).all()
-
-    def create_if_not_exists(self, model, id_name="id"):
-        logging.info(f"Create if not exist with {model}")
-        T = type(model)
-        if not self.session.exec(select(T).where(getattr(T, id_name) == getattr(model, id_name))).first():
-            self.session.add(model)
-            self.session.commit()
-        return model
-
-    def add_model_template(self, model_template: ModelTemplateDB) -> int:
-        # check if model template already exists
-        existing_template = self.session.exec(
-            select(ModelTemplateDB).where(ModelTemplateDB.name == model_template.name)
-        ).first()
-        if existing_template:
-            logger.info(f"Model template with name {model_template.name} already exists. Returning existing id")
-            return existing_template.id
-
-        # add db entry
-        logger.info(f"Adding model template: {model_template}")
-        self.session.add(model_template)
-        self.session.commit()
-
-        # return id
-        return model_template.id
-
-    def add_model_template_from_yaml_config(self, model_template_config: ModelTemplateConfigV2) -> int:
-        """Sets the ModelSpecRead a yaml string.
-        Note that the yaml string is what's defined in a model template's MLProject file,
-        so source_url will have to be added manually."""
-        # TODO: maybe just use add_model_template and make sure to structure it correctly first
-        # TODO: needs cleanup
-        # TODO: existing check should probably use name instead of source url
-        # parse yaml content as dict
-        existing_template = self.session.exec(
-            select(ModelTemplateDB).where(ModelTemplateDB.name == model_template_config.name)
-        ).first()
-
-        d = model_template_config.model_dump()
-        info = d.pop("meta_data")
-        d = d | info
-
-        if existing_template:
-            logger.info(f"Model template with name {model_template_config.name} already exists. Updating it")
-            # Update the existing template with new data
-            for key, value in d.items():
-                if hasattr(existing_template, key):
-                    setattr(existing_template, key, value)
-            self.session.commit()
-            return existing_template.id
-
-        # Create new template
-        db_object = ModelTemplateDB(**d)
-        logger.info(f"Adding model template: {db_object}")
-        self.session.add(db_object)
-        self.session.commit()
-        return db_object.id
-
-    def add_configured_model(
-        self,
-        model_template_id: int,
-        configuration: ModelConfiguration,
-        configuration_name="default",
-        uses_chapkit=False,
-    ) -> int:
-        # get model template name
-        model_template = self.session.exec(
-            select(ModelTemplateDB).where(ModelTemplateDB.id == model_template_id)
-        ).first()
-        template_name = model_template.name
-
-        # set configured name
-        if configuration_name == "default":
-            # default configurations just use the name of their model template (for backwards compatibility)
-            name = template_name
-        else:
-            # combine model template with configuration name to make the name unique
-            name = f"{template_name}:{configuration_name}"
-
-        # check if configured model already exists
-        existing_configured = self.session.exec(select(ConfiguredModelDB).where(ConfiguredModelDB.name == name)).first()
-        if existing_configured:
-            logger.info(f"Configured model with name {name} already exists. Returning existing id")
-            return existing_configured.id
-
-        # create and add db entry
-        configured_model = ConfiguredModelDB(
-            name=name,
-            model_template_id=model_template_id,
-            **configuration.model_dump(),
-            model_template=model_template,
-            uses_chapkit=uses_chapkit,
-        )
-        configured_model.validate_user_options(configured_model)
-        # configured_model.validate_user_options(model_template)
-        logger.info(f"Adding configured model: {configured_model}")
-        self.session.add(configured_model)
-        self.session.commit()
-
-        # return id
-        return configured_model.id
-
-    def get_configured_models(self) -> List[ModelSpecRead]:
-        # TODO: using ModelSpecRead for backwards compatibility, should in future return ConfiguredModelDB?
-
-        # get configured models from db
-        # configured_models = SessionWrapper(session=session).list_all(ConfiguredModelDB)
-        configured_models = self.session.exec(
-            select(ConfiguredModelDB).options(selectinload(ConfiguredModelDB.model_template))
-        ).all()
-
-        # serialize to json and combine configured model with model template
-        configured_models_data = []
-        for configured_model in configured_models:
-            # get configured model and model template json data
-            try:
-                configured_data = configured_model.model_dump(mode="json")
-                template_data = configured_model.model_template.model_dump(mode="json")
-
-                # Debug logging for enum handling
-                logger.debug(f"Processing configured model {configured_model.id}: {configured_model.name}")
-                logger.debug(f"Template supported_period_type: {configured_model.model_template.supported_period_type}")
-
-            except Exception as e:
-                logger.error(
-                    f"Error dumping model data for configured_model id={configured_model.id}, name={configured_model.name}"
-                )
-                logger.error(
-                    f"Template id={configured_model.model_template.id if configured_model.model_template else 'None'}"
-                )
-                logger.error(f"Exception: {type(e).__name__}: {str(e)}")
-                logger.error("Full traceback:", exc_info=True)
-                raise
-
-            # add display name for configuration (not stored in db)
-            # stitch together template displayName with configured name stub
-            template_display_name = configured_model.model_template.display_name
-            if ":" in configured_model.name:
-                # configured model name is already stitched together as template_name:configuration_name
-                configuration_stub = configured_model.name.split(":")[-1]
-                # combine model template with configuration name to make the name unique
-                configuration_display_name = configuration_stub.replace("_", " ").capitalize()
-                display_name = f"{template_display_name} [{configuration_display_name}]"
-            else:
-                # default configurations just use the display name of their model template
-                display_name = template_display_name
-            configured_data["display_name"] = display_name
-
-            # merge json data and add to results
-            # NOTE: the sequence is important, starting with template data and add/overwrite with configured model data
-            # ...in case of conflicting attrs, eg id and name
-            merged_data = {**template_data, **configured_data}
-            configured_models_data.append(merged_data)
-
-        # debug
-        # import json
-        # for m in configured_models_data:
-        #    logger.info('list model data: ' + json.dumps(m, indent=4))
-
-        # temp: convert to ModelSpecRead to preserve existing results
-        # TODO: remove ModelSpecRead and return directly as ConfiguredModelDB
-        for model in configured_models_data:
-            # convert single target value to target dict
-            model["target"] = {
-                "name": model["target"],
-                "displayName": model["target"].replace("_", " ").capitalize(),
-                "description": model["target"].replace("_", " ").capitalize(),
-            }
-            # convert list of required covarate strings to list of covariate dicts
-            model["covariates"] = [
-                {
-                    "name": cov,
-                    "displayName": cov.replace("_", " ").capitalize(),
-                    "description": cov.replace("_", " ").capitalize(),
-                }
-                for cov in model["required_covariates"]
-            ]
-            # add list of additional covariate strings to list of covariate dicts
-            # Use .get() with default empty list for backwards compatibility with v1.0.17
-            # Extract existing covariate names to avoid dict comparison issues
-            existing_cov_names = [c["name"] for c in model["covariates"]]
-            model["covariates"] += [
-                {
-                    "name": cov,
-                    "displayName": cov.replace("_", " ").capitalize(),
-                    "description": cov.replace("_", " ").capitalize(),
-                }
-                for cov in model.get("additional_continuous_covariates", [])
-                if cov not in existing_cov_names
-            ]
-            model["archived"] = model.get("archived", False)
-            model["uses_chapkit"] = model.get("uses_chapkit", False)
-        # for m in configured_models_data:
-        #    logger.info('converted list model data: ' + json.dumps(m, indent=4))
-        configured_models_read = [ModelSpecRead.model_validate(m) for m in configured_models_data]
-        # for m in configured_models_read:
-        #    logger.info('read list model data: ' + json.dumps(m.model_dump(mode='json'), indent=4))
-
-        # return
-        return configured_models_read
-
-    def get_configured_model_by_name(self, configured_model_name: str) -> ConfiguredModelDB:
-        try:
-            configured_model = self.session.exec(
-                select(ConfiguredModelDB).where(ConfiguredModelDB.name == configured_model_name)
-            ).one()
-        except sqlalchemy.exc.NoResultFound:
-            all_names = self.session.exec(select(ConfiguredModelDB.name)).all()
-            raise ValueError(
-                f"Configured model with name {configured_model_name} not found. Available names: {all_names}"
-            )
-
-        return configured_model
-
-    def get_configured_model_with_code(self, configured_model_id: int) -> ConfiguredModel:
-        logger.info(f"Getting configured model with id {configured_model_id}")
-        configured_model = self.session.get(ConfiguredModelDB, configured_model_id)
-        if configured_model.name == "naive_model":
-            return NaiveEstimator()
-        template_name = configured_model.model_template.name
-        logger.info(f"Configured model: {configured_model}, template: {configured_model.model_template}")
-        ignore_env = (
-            template_name.startswith("chap_ewars") or template_name == "ewars_template"
-        )  # TODO: seems hacky, how to fix?
-
-        if configured_model.uses_chapkit:
-            logger.info(f"Assuming chapkit model at {configured_model.model_template.source_url}")
-            template = ExternalChapkitModelTemplate(configured_model.model_template.source_url)
-            logger.info(f"template: {template}")
-            logger.info(f"configured_model: {configured_model}")
-            return template.get_model(configured_model)
-        else:
-            logger.info(f"Assuming github model at {configured_model.model_template.source_url}")
-            return ModelTemplate.from_directory_or_github_url(
-                configured_model.model_template.source_url,
-                ignore_env=ignore_env,
-            ).get_model(configured_model)
-
-    def get_model_template(self, model_template_id: int) -> ModelTemplateInterface:
-        model_template = self.session.get(ModelTemplateDB, model_template_id)
-        if model_template is None:
-            raise ValueError(f"Model template with id {model_template_id} not found")
-        return model_template
-
-    def get_backtest_with_truth(self, backtest_id: int) -> BackTest:
-        backtest = self.session.get(BackTest, backtest_id)
-        if backtest is None:
-            raise ValueError(f"Backtest with id {backtest_id} not found")
-        dataset = backtest.dataset
-        if dataset is None:
-            raise ValueError(f"Dataset for backtest with id {backtest_id} not found")
-        entries = backtest.forecasts
-        if entries is None or len(entries) == 0:
-            raise ValueError(f"No forecasts found for backtest with id {backtest_id}")
-
-    def add_backtest(self, backtest: BackTest) -> None:
-        self.session.add(backtest)
-        self.session.commit()
-
-    def add_predictions(self, predictions, dataset_id, model_id, name, metadata: dict = {}):
-        n_periods = len(list(predictions.values())[0])
-        samples_ = [
-            PredictionSamplesEntry(period=period.id, org_unit=location, values=value.tolist())
-            for location, data in predictions.items()
-            for period, value in zip(data.time_period, data.samples)
-        ]
-        org_units = list(predictions.keys())
-        model_db_id = self.session.exec(select(ConfiguredModelDB.id).where(ConfiguredModelDB.name == model_id)).first()
-
-        prediction = Prediction(
-            dataset_id=dataset_id,
-            model_id=model_id,
-            name=name,
-            created=datetime.datetime.now(),
-            n_periods=n_periods,
-            meta_data=metadata,
-            forecasts=samples_,
-            org_units=org_units,
-            model_db_id=model_db_id,
-        )
-        self.session.add(prediction)
-        self.session.commit()
-        return prediction.id
-
-    def add_dataset_from_csv(self, name: str, csv_path: Path, geojson_path: Optional[Path] = None):
-        dataset = _DataSet.from_csv(csv_path, dataclass=FullData)
-        geojson_content = open(geojson_path, "r").read() if geojson_path else None
-        features = None
-        if geojson_content is not None:
-            features = Polygons.from_geojson(json.loads(geojson_content), id_property="NAME_1").feature_collection()
-            features = features.model_dump_json()
-
-        return self.add_dataset(DataSetCreateInfo(name=name), dataset, features)
-
-    def add_dataset(self, dataset_info: DataSetCreateInfo, orig_dataset: _DataSet, polygons):
-        """
-        Add a dataset to the database. The dataset is provided as a spatio-temporal dataclass.
-        The polygons should be provided as a geojson feature collection.
-        The dataset_info should contain information about the dataset, such as its name and data sources.
-        The function sets some derived fields in the dataset_info, such as the first and last time period and the covariates.
-        The function returns the id of the newly created dataset.
-        """
-        logger.info(
-            f"Adding dataset {dataset_info.name} with {len(list(orig_dataset.locations()))} locations and {len(orig_dataset.period_range)} time periods"
-        )
-        field_names = [
-            field.name
-            for field in dataclasses.fields(next(iter(orig_dataset.values())))
-            if field.name not in ["time_period", "location"]
-        ]
-        logger.info(f"Field names in dataset: {field_names}")
-        if isinstance(orig_dataset.period_range[0], Month):
-            period_type = "month"
-        else:
-            assert isinstance(orig_dataset.period_range[0], Week), orig_dataset.period_range[0]
-            period_type = "week"
-        full_info = DataSetInfo(
-            first_period=orig_dataset.period_range[0].id,
-            last_period=orig_dataset.period_range[-1].id,
-            covariates=field_names,
-            created=datetime.datetime.now(),
-            org_units=list(orig_dataset.locations()),
-            period_type=period_type,
-            **dataset_info.model_dump(),
-        )
-        dataset = DataSet(geojson=polygons, **full_info.model_dump())
-
-        for location, data in orig_dataset.items():
-            field_names = [
-                field.name for field in dataclasses.fields(data) if field.name not in ["time_period", "location"]
-            ]
-            for row in data:
-                for field in field_names:
-                    observation = Observation(
-                        period=row.time_period.id,
-                        org_unit=location,
-                        value=float(getattr(row, field)),
-                        feature_name=field,
-                    )
-                    dataset.observations.append(observation)
-
-        self.session.add(dataset)
-        self.session.commit()
-        assert self.session.exec(select(Observation).where(Observation.dataset_id == dataset.id)).first() is not None
-        return dataset.id
-
-    def get_dataset(self, dataset_id, dataclass: type | None = None) -> _DataSet:
-        dataset = self.session.get(DataSet, dataset_id)
-        if dataclass is None:
-            logger.info(f"Getting dataset with covariates: {dataset.covariates} and name: {dataset.name}")
-            field_names = dataset.covariates
-            dataclass = create_tsdataclass(field_names)
-        observations = dataset.observations
-        new_dataset = observations_to_dataset(dataclass, observations)
-        return new_dataset
-
-    def get_dataset_by_name(self, dataset_name: str) -> Optional[DataSet]:
-        dataset = self.session.exec(select(DataSet).where(DataSet.name == dataset_name)).first()
-        return dataset
-
-    def add_debug(self):
-        """Function for debuging"""
-        debug_entry = DebugEntry(timestamp=time.time())
-        self.session.add(debug_entry)
-        self.session.commit()
-        return debug_entry.id
-
-
-def _run_alembic_migrations(engine):
-    """
-    Run Alembic migrations programmatically.
-    This is called after the custom migration system to apply any Alembic-managed schema changes.
-    """
-    from alembic import command
-    from alembic.config import Config
-
-    logger.info("Running Alembic migrations")
-
-    try:
-        # Get the path to alembic.ini relative to the project root
-        project_root = Path(__file__).parent.parent.parent
-        alembic_ini_path = project_root / "alembic.ini"
-
-        if not alembic_ini_path.exists():
-            logger.warning(f"Alembic config not found at {alembic_ini_path}. Skipping Alembic migrations.")
-            return
-
-        # Create Alembic config
-        alembic_cfg = Config(str(alembic_ini_path))
-
-        # Pass the engine connection to Alembic for programmatic usage
-        with engine.connect() as connection:
-            alembic_cfg.attributes["connection"] = connection
-            command.upgrade(alembic_cfg, "head")
-
-        logger.info("Completed Alembic migrations successfully")
-
-    except Exception as e:
-        logger.error(f"Error during Alembic migrations: {e}", exc_info=True)
-        # Don't raise - allow system to continue if Alembic fails
-        # This ensures backward compatibility
-
-
-def create_db_and_tables():
-    # TODO: Read config for options on how to create the database migrate/update/seed/seed_and_update
-    if engine is not None:
-        logger.info("Engine set. Creating tables")
-        n = 0
-        while n < 30:
-            try:
-                # Step 1: Run custom migrations for backward compatibility (v1.0.17, etc.)
-                _run_generic_migration(engine)
-
-                # Step 2: Create any new tables that don't exist yet
-                SQLModel.metadata.create_all(engine)
-
-                # Step 3: Run Alembic migrations for future schema changes
-                _run_alembic_migrations(engine)
-
-                logger.info("Table created and migrations completed")
-                break
-            except sqlalchemy.exc.OperationalError as e:
-                logger.error(f"Failed to create tables: {e}. Trying again")
-                n += 1
-                time.sleep(1)
-                if n >= 20:
-                    raise e
-        with SessionWrapper(engine) as session:
-            from .model_template_seed import seed_configured_models_from_config_dir
-
-            seed_configured_models_from_config_dir(session.session)
-            # seed_example_datasets(session)
-    else:
-        logger.warning("Engine not set. Tables not created")
-
-
-def _run_v1_0_17_migrations(conn, engine):
-    """
-    Specific migrations needed when upgrading from v1.0.17 to current version.
-    This handles data type conversions and corrections that the generic migration cannot handle.
-    """
-    logger.info("Running v1.0.17 specific migrations")
-
-    inspector = sqlalchemy.inspect(engine)
-    existing_tables = inspector.get_table_names()
-
-    try:
-        # Fix: Check if modeltemplatedb table exists and has corrupted data
-        if "modeltemplatedb" in existing_tables:
-            logger.info("Checking for corrupted PeriodType enum values in modeltemplatedb")
-
-            # Check if there are any rows with invalid enum values (like '1' instead of 'week', 'month', etc.)
-            check_sql = """
-                SELECT COUNT(*) as count
-                FROM modeltemplatedb
-                WHERE supported_period_type NOT IN ('week', 'month', 'any', 'year')
-            """
-            result = conn.execute(sqlalchemy.text(check_sql)).fetchone()
-
-            if result and result[0] > 0:
-                logger.warning(f"Found {result[0]} rows with corrupted PeriodType enum values, fixing...")
-
-                # Map common corrupted values to correct enum values
-                # If the value is '1', we'll default to 'any' as it's the most permissive
-                fix_sql = """
-                    UPDATE modeltemplatedb
-                    SET supported_period_type = 'any'::periodtype
-                    WHERE supported_period_type NOT IN ('week', 'month', 'any', 'year')
-                """
-                conn.execute(sqlalchemy.text(fix_sql))
-                conn.commit()
-                logger.info("Fixed corrupted PeriodType enum values")
-
-        # Fix: Ensure JSON columns that should be arrays are arrays, not objects
-        if "dataset" in existing_tables:
-            columns = {col["name"] for col in inspector.get_columns("dataset")}
-
-            # Fix data_sources if it exists and contains objects instead of arrays
-            if "data_sources" in columns:
-                logger.info("Fixing data_sources column in dataset table")
-                fix_sql = """
-                    UPDATE dataset
-                    SET data_sources = '[]'::json
-                    WHERE data_sources IS NULL OR data_sources::text = '{}'
-                """
-                conn.execute(sqlalchemy.text(fix_sql))
-                conn.commit()
-
-            # Fix org_units if it exists and contains objects instead of arrays
-            if "org_units" in columns:
-                logger.info("Fixing org_units column in dataset table")
-                fix_sql = """
-                    UPDATE dataset
-                    SET org_units = '[]'::json
-                    WHERE org_units IS NULL OR org_units::text = '{}'
-                """
-                conn.execute(sqlalchemy.text(fix_sql))
-                conn.commit()
-
-            # Fix covariates if it contains objects instead of arrays
-            if "covariates" in columns:
-                logger.info("Fixing covariates column in dataset table")
-                fix_sql = """
-                    UPDATE dataset
-                    SET covariates = '[]'::json
-                    WHERE covariates IS NULL OR covariates::text = '{}'
-                """
-                conn.execute(sqlalchemy.text(fix_sql))
-                conn.commit()
-
-        # Fix backtest table JSON columns
-        if "backtest" in existing_tables:
-            columns = {col["name"] for col in inspector.get_columns("backtest")}
-
-            if "org_units" in columns:
-                logger.info("Fixing org_units column in backtest table")
-                fix_sql = """
-                    UPDATE backtest
-                    SET org_units = '[]'::json
-                    WHERE org_units IS NULL OR org_units::text = '{}'
-                """
-                conn.execute(sqlalchemy.text(fix_sql))
-                conn.commit()
-
-            if "split_periods" in columns:
-                logger.info("Fixing split_periods column in backtest table")
-                fix_sql = """
-                    UPDATE backtest
-                    SET split_periods = '[]'::json
-                    WHERE split_periods IS NULL OR split_periods::text = '{}'
-                """
-                conn.execute(sqlalchemy.text(fix_sql))
-                conn.commit()
-
-        # Fix configuredmodeldb table JSON columns
-        if "configuredmodeldb" in existing_tables:
-            columns = {col["name"] for col in inspector.get_columns("configuredmodeldb")}
-
-            if "user_option_values" in columns:
-                logger.info("Fixing user_option_values column in configuredmodeldb table")
-                # This one should actually be an object {}, not an array
-                fix_sql = """
-                    UPDATE configuredmodeldb
-                    SET user_option_values = '{}'::json
-                    WHERE user_option_values IS NULL
-                """
-                conn.execute(sqlalchemy.text(fix_sql))
-                conn.commit()
-
-            if "additional_continuous_covariates" in columns:
-                logger.info("Fixing additional_continuous_covariates column in configuredmodeldb table")
-                fix_sql = """
-                    UPDATE configuredmodeldb
-                    SET additional_continuous_covariates = '[]'::json
-                    WHERE additional_continuous_covariates IS NULL OR additional_continuous_covariates::text = '{}'
-                """
-                conn.execute(sqlalchemy.text(fix_sql))
-                conn.commit()
-
-        logger.info("Completed v1.0.17 specific migrations successfully")
-
-    except Exception as e:
-        logger.error(f"Error during v1.0.17 migrations: {e}")
-        conn.rollback()
-        raise
-
-
-def _run_generic_migration(engine):
-    """
-    Generic migration function that adds missing columns to existing tables
-    and sets default values for new columns in existing records.
-    """
-    logger.info("Running generic migration for missing columns")
-
-    with engine.connect() as conn:
-        # Run v1.0.17 specific migrations first
-        # _run_v1_0_17_migrations(conn, engine)
-
-        # Get current database schema
-        inspector = sqlalchemy.inspect(engine)
-        existing_tables = inspector.get_table_names()
-
-        for table_name, table in SQLModel.metadata.tables.items():
-            if table_name not in existing_tables:
-                logger.info(f"Table {table_name} doesn't exist yet, will be created")
-                continue
-
-            # Get existing columns in the database
-            existing_columns = {col["name"] for col in inspector.get_columns(table_name)}
-
-            # Check for missing columns
-            for column in table.columns:
-                if column.name not in existing_columns:
-                    logger.info(f"Adding missing column {column.name} to table {table_name}")
-
-                    # Add the column
-                    column_type = column.type.compile(dialect=engine.dialect)
-                    add_column_sql = f"ALTER TABLE {table_name} ADD COLUMN {column.name} {column_type}"
-
-                    try:
-                        conn.execute(sqlalchemy.text(add_column_sql))
-
-                        # Set default value based on column type and properties
-                        default_value = _get_column_default_value(column)
-                        if default_value is not None:
-                            update_sql = (
-                                f"UPDATE {table_name} SET {column.name} = :default_val WHERE {column.name} IS NULL"
-                            )
-                            conn.execute(sqlalchemy.text(update_sql), {"default_val": default_value})
-                            logger.info(f"Set default value for {column.name} in existing records")
-
-                        conn.commit()
-                        logger.info(f"Successfully added column {column.name} to {table_name}")
-
-                    except Exception as e:
-                        logger.error(f"Failed to add column {column.name} to {table_name}: {e}")
-                        conn.rollback()
-
-
-def _get_column_default_value(column):
-    """
-    Determine appropriate default value for a column based on its type and properties.
-    """
-    # Check if column has a default value defined
-    if column.default is not None:
-        if hasattr(column.default, "arg") and column.default.arg is not None:
-            # Check if it's a factory function (like list or dict)
-            if callable(column.default.arg):
-                try:
-                    result = column.default.arg()
-                    if isinstance(result, list):
-                        return "[]"
-                    elif isinstance(result, dict):
-                        return "{}"
-                except Exception:
-                    pass
-            return column.default.arg
-
-    # Check column type and provide appropriate defaults
-    column_type = str(column.type).lower()
-
-    if "json" in column_type or "pydanticlisttype" in column_type:
-        # For JSON columns, only default to [] if there's a default_factory set
-        # If there's no explicit default, use NULL (safer for Optional[dict] fields)
-        # Most list JSON columns have default_factory=list which is handled above
-        return None
-    elif "varchar" in column_type or "text" in column_type:
-        return ""  # Empty string for text columns
-    elif "integer" in column_type or "numeric" in column_type:
-        return 0  # Zero for numeric columns
-    elif "boolean" in column_type:
-        return False  # False for boolean columns
-    elif "timestamp" in column_type or "datetime" in column_type:
-        return None  # Let NULL remain for timestamps
-
-    return None  # Default to NULL for unknown types
->>>>>>> bcfafc78
+import dataclasses
+import datetime
+import json
+import logging
+
+# CHeck if CHAP_DATABASE_URL is set in the environment
+import os
+from pathlib import Path
+import time
+from typing import List, Optional
+
+import psycopg2
+import sqlalchemy
+from sqlalchemy.orm import selectinload
+from sqlmodel import Session, SQLModel, create_engine, select
+
+from chap_core.datatypes import FullData, create_tsdataclass
+from chap_core.geometry import Polygons
+from chap_core.log_config import is_debug_mode
+from chap_core.predictor.naive_estimator import NaiveEstimator
+from chap_core.time_period import Month, Week
+
+from .. import ModelTemplateInterface
+from ..external.model_configuration import ModelTemplateConfigV2
+from ..models import ModelTemplate
+from ..models.configured_model import ConfiguredModel
+from ..models.external_chapkit_model import ExternalChapkitModelTemplate
+from ..spatio_temporal_data.converters import observations_to_dataset
+from ..spatio_temporal_data.temporal_dataclass import DataSet as _DataSet
+from .dataset_tables import DataSet, Observation, DataSetCreateInfo, DataSetInfo
+from .debug import DebugEntry
+from .model_spec_tables import ModelSpecRead
+from .model_templates_and_config_tables import ConfiguredModelDB, ModelConfiguration, ModelTemplateDB
+from .tables import BackTest, Prediction, PredictionSamplesEntry
+
+logger = logging.getLogger(__name__)
+engine = None
+database_url = os.getenv("CHAP_DATABASE_URL", default=None)
+logger.info(f"Database url: {database_url}")
+if database_url is not None:
+    n = 0
+    while n < 30:
+        try:
+            engine = create_engine(database_url, echo=is_debug_mode())
+            break
+        except sqlalchemy.exc.OperationalError as e:
+            logger.error(f"Failed to connect to database: {e}. Trying again")
+            n += 1
+            time.sleep(1)
+        except psycopg2.OperationalError as e:
+            logger.error(f"Failed to connect to database: {e}. Trying again")
+            n += 1
+            time.sleep(1)
+    else:
+        raise ValueError("Failed to connect to database")
+else:
+    logger.warning("Database url not set. Database operations will not work")
+
+
+class SessionWrapper:
+    """
+    This is a wrapper around data access operations.
+    This class handles cases when putting things in/out of db requires
+    more than just adding/getting a row, e.g. transforming data etc.
+    """
+
+    def __init__(self, local_engine=None, session=None):
+        self.engine = local_engine  #  or engine
+        self.session: Optional[Session] = session
+
+    def __enter__(self):
+        self.session = Session(self.engine)
+        return self
+
+    def __exit__(self, exc_type, exc_val, exc_tb):
+        self.session.close()
+        return False
+
+    def list_all(self, model):
+        return self.session.exec(select(model)).all()
+
+    def create_if_not_exists(self, model, id_name="id"):
+        logging.info(f"Create if not exist with {model}")
+        T = type(model)
+        if not self.session.exec(select(T).where(getattr(T, id_name) == getattr(model, id_name))).first():
+            self.session.add(model)
+            self.session.commit()
+        return model
+
+    def add_model_template(self, model_template: ModelTemplateDB) -> int:
+        # check if model template already exists
+        existing_template = self.session.exec(
+            select(ModelTemplateDB).where(ModelTemplateDB.name == model_template.name)
+        ).first()
+        if existing_template:
+            logger.info(f"Model template with name {model_template.name} already exists. Returning existing id")
+            return existing_template.id
+
+        # add db entry
+        logger.info(f"Adding model template: {model_template}")
+        self.session.add(model_template)
+        self.session.commit()
+
+        # return id
+        return model_template.id
+
+    def add_model_template_from_yaml_config(self, model_template_config: ModelTemplateConfigV2) -> int:
+        """Sets the ModelSpecRead a yaml string.
+        Note that the yaml string is what's defined in a model template's MLProject file,
+        so source_url will have to be added manually."""
+        # TODO: maybe just use add_model_template and make sure to structure it correctly first
+        # TODO: needs cleanup
+        # TODO: existing check should probably use name instead of source url
+        # parse yaml content as dict
+        existing_template = self.session.exec(
+            select(ModelTemplateDB).where(ModelTemplateDB.name == model_template_config.name)
+        ).first()
+
+        d = model_template_config.model_dump()
+        info = d.pop("meta_data")
+        d = d | info
+
+        if existing_template:
+            logger.info(f"Model template with name {model_template_config.name} already exists. Updating it")
+            # Update the existing template with new data
+            for key, value in d.items():
+                if hasattr(existing_template, key):
+                    setattr(existing_template, key, value)
+            self.session.commit()
+            return existing_template.id
+
+        # Create new template
+        db_object = ModelTemplateDB(**d)
+        logger.info(f"Adding model template: {db_object}")
+        self.session.add(db_object)
+        self.session.commit()
+        return db_object.id
+
+    def add_configured_model(
+        self,
+        model_template_id: int,
+        configuration: ModelConfiguration,
+        configuration_name="default",
+        uses_chapkit=False,
+    ) -> int:
+        # get model template name
+        model_template = self.session.exec(
+            select(ModelTemplateDB).where(ModelTemplateDB.id == model_template_id)
+        ).first()
+        template_name = model_template.name
+
+        # set configured name
+        if configuration_name == "default":
+            # default configurations just use the name of their model template (for backwards compatibility)
+            name = template_name
+        else:
+            # combine model template with configuration name to make the name unique
+            name = f"{template_name}:{configuration_name}"
+
+        # check if configured model already exists
+        existing_configured = self.session.exec(select(ConfiguredModelDB).where(ConfiguredModelDB.name == name)).first()
+        if existing_configured:
+            logger.info(f"Configured model with name {name} already exists. Returning existing id")
+            return existing_configured.id
+
+        # create and add db entry
+        configured_model = ConfiguredModelDB(
+            name=name,
+            model_template_id=model_template_id,
+            **configuration.model_dump(),
+            model_template=model_template,
+            uses_chapkit=uses_chapkit,
+        )
+        configured_model.validate_user_options(configured_model)
+        # configured_model.validate_user_options(model_template)
+        logger.info(f"Adding configured model: {configured_model}")
+        self.session.add(configured_model)
+        self.session.commit()
+
+        # return id
+        return configured_model.id
+
+    def get_configured_models(self) -> List[ModelSpecRead]:
+        # TODO: using ModelSpecRead for backwards compatibility, should in future return ConfiguredModelDB?
+
+        # get configured models from db
+        # configured_models = SessionWrapper(session=session).list_all(ConfiguredModelDB)
+        configured_models = self.session.exec(
+            select(ConfiguredModelDB).options(selectinload(ConfiguredModelDB.model_template))
+        ).all()
+
+        # serialize to json and combine configured model with model template
+        configured_models_data = []
+        for configured_model in configured_models:
+            # get configured model and model template json data
+            try:
+                configured_data = configured_model.model_dump(mode="json")
+                template_data = configured_model.model_template.model_dump(mode="json")
+
+                # Debug logging for enum handling
+                logger.debug(f"Processing configured model {configured_model.id}: {configured_model.name}")
+                logger.debug(f"Template supported_period_type: {configured_model.model_template.supported_period_type}")
+
+            except Exception as e:
+                logger.error(
+                    f"Error dumping model data for configured_model id={configured_model.id}, name={configured_model.name}"
+                )
+                logger.error(
+                    f"Template id={configured_model.model_template.id if configured_model.model_template else 'None'}"
+                )
+                logger.error(f"Exception: {type(e).__name__}: {str(e)}")
+                logger.error("Full traceback:", exc_info=True)
+                raise
+
+            # add display name for configuration (not stored in db)
+            # stitch together template displayName with configured name stub
+            template_display_name = configured_model.model_template.display_name
+            if ":" in configured_model.name:
+                # configured model name is already stitched together as template_name:configuration_name
+                configuration_stub = configured_model.name.split(":")[-1]
+                # combine model template with configuration name to make the name unique
+                configuration_display_name = configuration_stub.replace("_", " ").capitalize()
+                display_name = f"{template_display_name} [{configuration_display_name}]"
+            else:
+                # default configurations just use the display name of their model template
+                display_name = template_display_name
+            configured_data["display_name"] = display_name
+
+            # merge json data and add to results
+            # NOTE: the sequence is important, starting with template data and add/overwrite with configured model data
+            # ...in case of conflicting attrs, eg id and name
+            merged_data = {**template_data, **configured_data}
+            configured_models_data.append(merged_data)
+
+        # debug
+        # import json
+        # for m in configured_models_data:
+        #    logger.info('list model data: ' + json.dumps(m, indent=4))
+
+        # temp: convert to ModelSpecRead to preserve existing results
+        # TODO: remove ModelSpecRead and return directly as ConfiguredModelDB
+        for model in configured_models_data:
+            # convert single target value to target dict
+            model["target"] = {
+                "name": model["target"],
+                "displayName": model["target"].replace("_", " ").capitalize(),
+                "description": model["target"].replace("_", " ").capitalize(),
+            }
+            # convert list of required covarate strings to list of covariate dicts
+            model["covariates"] = [
+                {
+                    "name": cov,
+                    "displayName": cov.replace("_", " ").capitalize(),
+                    "description": cov.replace("_", " ").capitalize(),
+                }
+                for cov in model["required_covariates"]
+            ]
+            # add list of additional covariate strings to list of covariate dicts
+            # Use .get() with default empty list for backwards compatibility with v1.0.17
+            # Extract existing covariate names to avoid dict comparison issues
+            existing_cov_names = [c["name"] for c in model["covariates"]]
+            model["covariates"] += [
+                {
+                    "name": cov,
+                    "displayName": cov.replace("_", " ").capitalize(),
+                    "description": cov.replace("_", " ").capitalize(),
+                }
+                for cov in model.get("additional_continuous_covariates", [])
+                if cov not in existing_cov_names
+            ]
+            model["archived"] = model.get("archived", False)
+            model["uses_chapkit"] = model.get("uses_chapkit", False)
+        # for m in configured_models_data:
+        #    logger.info('converted list model data: ' + json.dumps(m, indent=4))
+        configured_models_read = [ModelSpecRead.model_validate(m) for m in configured_models_data]
+        # for m in configured_models_read:
+        #    logger.info('read list model data: ' + json.dumps(m.model_dump(mode='json'), indent=4))
+
+        # return
+        return configured_models_read
+
+    def get_configured_model_by_name(self, configured_model_name: str) -> ConfiguredModelDB:
+        try:
+            configured_model = self.session.exec(
+                select(ConfiguredModelDB).where(ConfiguredModelDB.name == configured_model_name)
+            ).one()
+        except sqlalchemy.exc.NoResultFound:
+            all_names = self.session.exec(select(ConfiguredModelDB.name)).all()
+            raise ValueError(
+                f"Configured model with name {configured_model_name} not found. Available names: {all_names}"
+            )
+
+        return configured_model
+
+    def get_configured_model_with_code(self, configured_model_id: int) -> ConfiguredModel:
+        logger.info(f"Getting configured model with id {configured_model_id}")
+        configured_model = self.session.get(ConfiguredModelDB, configured_model_id)
+        if configured_model.name == "naive_model":
+            return NaiveEstimator()
+        template_name = configured_model.model_template.name
+        logger.info(f"Configured model: {configured_model}, template: {configured_model.model_template}")
+        ignore_env = (
+            template_name.startswith("chap_ewars") or template_name == "ewars_template"
+        )  # TODO: seems hacky, how to fix?
+
+        if configured_model.uses_chapkit:
+            logger.info(f"Assuming chapkit model at {configured_model.model_template.source_url}")
+            template = ExternalChapkitModelTemplate(configured_model.model_template.source_url)
+            logger.info(f"template: {template}")
+            logger.info(f"configured_model: {configured_model}")
+            return template.get_model(configured_model)
+        else:
+            logger.info(f"Assuming github model at {configured_model.model_template.source_url}")
+            return ModelTemplate.from_directory_or_github_url(
+                configured_model.model_template.source_url,
+                ignore_env=ignore_env,
+            ).get_model(configured_model)
+
+    def get_model_template(self, model_template_id: int) -> ModelTemplateInterface:
+        model_template = self.session.get(ModelTemplateDB, model_template_id)
+        if model_template is None:
+            raise ValueError(f"Model template with id {model_template_id} not found")
+        return model_template
+
+    def get_backtest_with_truth(self, backtest_id: int) -> BackTest:
+        backtest = self.session.get(BackTest, backtest_id)
+        if backtest is None:
+            raise ValueError(f"Backtest with id {backtest_id} not found")
+        dataset = backtest.dataset
+        if dataset is None:
+            raise ValueError(f"Dataset for backtest with id {backtest_id} not found")
+        entries = backtest.forecasts
+        if entries is None or len(entries) == 0:
+            raise ValueError(f"No forecasts found for backtest with id {backtest_id}")
+
+    def add_backtest(self, backtest: BackTest) -> None:
+        self.session.add(backtest)
+        self.session.commit()
+
+    def add_predictions(self, predictions, dataset_id, model_id, name, metadata: dict = {}):
+        n_periods = len(list(predictions.values())[0])
+        samples_ = [
+            PredictionSamplesEntry(period=period.id, org_unit=location, values=value.tolist())
+            for location, data in predictions.items()
+            for period, value in zip(data.time_period, data.samples)
+        ]
+        org_units = list(predictions.keys())
+        model_db_id = self.session.exec(select(ConfiguredModelDB.id).where(ConfiguredModelDB.name == model_id)).first()
+
+        prediction = Prediction(
+            dataset_id=dataset_id,
+            model_id=model_id,
+            name=name,
+            created=datetime.datetime.now(),
+            n_periods=n_periods,
+            meta_data=metadata,
+            forecasts=samples_,
+            org_units=org_units,
+            model_db_id=model_db_id,
+        )
+        self.session.add(prediction)
+        self.session.commit()
+        return prediction.id
+
+    def add_dataset_from_csv(self, name: str, csv_path: Path, geojson_path: Optional[Path] = None):
+        dataset = _DataSet.from_csv(csv_path, dataclass=FullData)
+        geojson_content = open(geojson_path, "r").read() if geojson_path else None
+        features = None
+        if geojson_content is not None:
+            features = Polygons.from_geojson(json.loads(geojson_content), id_property="NAME_1").feature_collection()
+            features = features.model_dump_json()
+
+        return self.add_dataset(DataSetCreateInfo(name=name), dataset, features)
+
+    def add_dataset(self, dataset_info: DataSetCreateInfo, orig_dataset: _DataSet, polygons):
+        """
+        Add a dataset to the database. The dataset is provided as a spatio-temporal dataclass.
+        The polygons should be provided as a geojson feature collection.
+        The dataset_info should contain information about the dataset, such as its name and data sources.
+        The function sets some derived fields in the dataset_info, such as the first and last time period and the covariates.
+        The function returns the id of the newly created dataset.
+        """
+        logger.info(
+            f"Adding dataset {dataset_info.name} with {len(list(orig_dataset.locations()))} locations and {len(orig_dataset.period_range)} time periods"
+        )
+        field_names = [
+            field.name
+            for field in dataclasses.fields(next(iter(orig_dataset.values())))
+            if field.name not in ["time_period", "location"]
+        ]
+        logger.info(f"Field names in dataset: {field_names}")
+        if isinstance(orig_dataset.period_range[0], Month):
+            period_type = "month"
+        else:
+            assert isinstance(orig_dataset.period_range[0], Week), orig_dataset.period_range[0]
+            period_type = "week"
+        full_info = DataSetInfo(
+            first_period=orig_dataset.period_range[0].id,
+            last_period=orig_dataset.period_range[-1].id,
+            covariates=field_names,
+            created=datetime.datetime.now(),
+            org_units=list(orig_dataset.locations()),
+            period_type=period_type,
+            **dataset_info.model_dump(),
+        )
+        dataset = DataSet(geojson=polygons, **full_info.model_dump())
+
+        for location, data in orig_dataset.items():
+            field_names = [
+                field.name for field in dataclasses.fields(data) if field.name not in ["time_period", "location"]
+            ]
+            for row in data:
+                for field in field_names:
+                    observation = Observation(
+                        period=row.time_period.id,
+                        org_unit=location,
+                        value=float(getattr(row, field)),
+                        feature_name=field,
+                    )
+                    dataset.observations.append(observation)
+
+        self.session.add(dataset)
+        self.session.commit()
+        assert self.session.exec(select(Observation).where(Observation.dataset_id == dataset.id)).first() is not None
+        return dataset.id
+
+    def get_dataset(self, dataset_id, dataclass: type | None = None) -> _DataSet:
+        dataset = self.session.get(DataSet, dataset_id)
+        if dataclass is None:
+            logger.info(f"Getting dataset with covariates: {dataset.covariates} and name: {dataset.name}")
+            field_names = dataset.covariates
+            dataclass = create_tsdataclass(field_names)
+        observations = dataset.observations
+        new_dataset = observations_to_dataset(dataclass, observations)
+        return new_dataset
+
+    def get_dataset_by_name(self, dataset_name: str) -> Optional[DataSet]:
+        dataset = self.session.exec(select(DataSet).where(DataSet.name == dataset_name)).first()
+        return dataset
+
+    def add_debug(self):
+        """Function for debuging"""
+        debug_entry = DebugEntry(timestamp=time.time())
+        self.session.add(debug_entry)
+        self.session.commit()
+        return debug_entry.id
+
+
+def _run_alembic_migrations(engine):
+    """
+    Run Alembic migrations programmatically.
+    This is called after the custom migration system to apply any Alembic-managed schema changes.
+    """
+    from alembic import command
+    from alembic.config import Config
+
+    logger.info("Running Alembic migrations")
+
+    try:
+        # Get the path to alembic.ini relative to the project root
+        project_root = Path(__file__).parent.parent.parent
+        alembic_ini_path = project_root / "alembic.ini"
+
+        if not alembic_ini_path.exists():
+            logger.warning(f"Alembic config not found at {alembic_ini_path}. Skipping Alembic migrations.")
+            return
+
+        # Create Alembic config
+        alembic_cfg = Config(str(alembic_ini_path))
+
+        # Pass the engine connection to Alembic for programmatic usage
+        with engine.connect() as connection:
+            alembic_cfg.attributes["connection"] = connection
+            command.upgrade(alembic_cfg, "head")
+
+        logger.info("Completed Alembic migrations successfully")
+
+    except Exception as e:
+        logger.error(f"Error during Alembic migrations: {e}", exc_info=True)
+        # Don't raise - allow system to continue if Alembic fails
+        # This ensures backward compatibility
+
+
+def create_db_and_tables():
+    # TODO: Read config for options on how to create the database migrate/update/seed/seed_and_update
+    if engine is not None:
+        logger.info("Engine set. Creating tables")
+        n = 0
+        while n < 30:
+            try:
+                # Step 1: Run custom migrations for backward compatibility (v1.0.17, etc.)
+                _run_generic_migration(engine)
+
+                # Step 2: Create any new tables that don't exist yet
+                SQLModel.metadata.create_all(engine)
+
+                # Step 3: Run Alembic migrations for future schema changes
+                _run_alembic_migrations(engine)
+
+                logger.info("Table created and migrations completed")
+                break
+            except sqlalchemy.exc.OperationalError as e:
+                logger.error(f"Failed to create tables: {e}. Trying again")
+                n += 1
+                time.sleep(1)
+                if n >= 20:
+                    raise e
+        with SessionWrapper(engine) as session:
+            from .model_template_seed import seed_configured_models_from_config_dir
+
+            seed_configured_models_from_config_dir(session.session)
+            # seed_example_datasets(session)
+    else:
+        logger.warning("Engine not set. Tables not created")
+
+
+def _run_v1_0_17_migrations(conn, engine):
+    """
+    Specific migrations needed when upgrading from v1.0.17 to current version.
+    This handles data type conversions and corrections that the generic migration cannot handle.
+    """
+    logger.info("Running v1.0.17 specific migrations")
+
+    inspector = sqlalchemy.inspect(engine)
+    existing_tables = inspector.get_table_names()
+
+    try:
+        # Fix: Check if modeltemplatedb table exists and has corrupted data
+        if "modeltemplatedb" in existing_tables:
+            logger.info("Checking for corrupted PeriodType enum values in modeltemplatedb")
+
+            # Check if there are any rows with invalid enum values (like '1' instead of 'week', 'month', etc.)
+            check_sql = """
+                SELECT COUNT(*) as count
+                FROM modeltemplatedb
+                WHERE supported_period_type NOT IN ('week', 'month', 'any', 'year')
+            """
+            result = conn.execute(sqlalchemy.text(check_sql)).fetchone()
+
+            if result and result[0] > 0:
+                logger.warning(f"Found {result[0]} rows with corrupted PeriodType enum values, fixing...")
+
+                # Map common corrupted values to correct enum values
+                # If the value is '1', we'll default to 'any' as it's the most permissive
+                fix_sql = """
+                    UPDATE modeltemplatedb
+                    SET supported_period_type = 'any'::periodtype
+                    WHERE supported_period_type NOT IN ('week', 'month', 'any', 'year')
+                """
+                conn.execute(sqlalchemy.text(fix_sql))
+                conn.commit()
+                logger.info("Fixed corrupted PeriodType enum values")
+
+        # Fix: Ensure JSON columns that should be arrays are arrays, not objects
+        if "dataset" in existing_tables:
+            columns = {col["name"] for col in inspector.get_columns("dataset")}
+
+            # Fix data_sources if it exists and contains objects instead of arrays
+            if "data_sources" in columns:
+                logger.info("Fixing data_sources column in dataset table")
+                fix_sql = """
+                    UPDATE dataset
+                    SET data_sources = '[]'::json
+                    WHERE data_sources IS NULL OR data_sources::text = '{}'
+                """
+                conn.execute(sqlalchemy.text(fix_sql))
+                conn.commit()
+
+            # Fix org_units if it exists and contains objects instead of arrays
+            if "org_units" in columns:
+                logger.info("Fixing org_units column in dataset table")
+                fix_sql = """
+                    UPDATE dataset
+                    SET org_units = '[]'::json
+                    WHERE org_units IS NULL OR org_units::text = '{}'
+                """
+                conn.execute(sqlalchemy.text(fix_sql))
+                conn.commit()
+
+            # Fix covariates if it contains objects instead of arrays
+            if "covariates" in columns:
+                logger.info("Fixing covariates column in dataset table")
+                fix_sql = """
+                    UPDATE dataset
+                    SET covariates = '[]'::json
+                    WHERE covariates IS NULL OR covariates::text = '{}'
+                """
+                conn.execute(sqlalchemy.text(fix_sql))
+                conn.commit()
+
+        # Fix backtest table JSON columns
+        if "backtest" in existing_tables:
+            columns = {col["name"] for col in inspector.get_columns("backtest")}
+
+            if "org_units" in columns:
+                logger.info("Fixing org_units column in backtest table")
+                fix_sql = """
+                    UPDATE backtest
+                    SET org_units = '[]'::json
+                    WHERE org_units IS NULL OR org_units::text = '{}'
+                """
+                conn.execute(sqlalchemy.text(fix_sql))
+                conn.commit()
+
+            if "split_periods" in columns:
+                logger.info("Fixing split_periods column in backtest table")
+                fix_sql = """
+                    UPDATE backtest
+                    SET split_periods = '[]'::json
+                    WHERE split_periods IS NULL OR split_periods::text = '{}'
+                """
+                conn.execute(sqlalchemy.text(fix_sql))
+                conn.commit()
+
+        # Fix configuredmodeldb table JSON columns
+        if "configuredmodeldb" in existing_tables:
+            columns = {col["name"] for col in inspector.get_columns("configuredmodeldb")}
+
+            if "user_option_values" in columns:
+                logger.info("Fixing user_option_values column in configuredmodeldb table")
+                # This one should actually be an object {}, not an array
+                fix_sql = """
+                    UPDATE configuredmodeldb
+                    SET user_option_values = '{}'::json
+                    WHERE user_option_values IS NULL
+                """
+                conn.execute(sqlalchemy.text(fix_sql))
+                conn.commit()
+
+            if "additional_continuous_covariates" in columns:
+                logger.info("Fixing additional_continuous_covariates column in configuredmodeldb table")
+                fix_sql = """
+                    UPDATE configuredmodeldb
+                    SET additional_continuous_covariates = '[]'::json
+                    WHERE additional_continuous_covariates IS NULL OR additional_continuous_covariates::text = '{}'
+                """
+                conn.execute(sqlalchemy.text(fix_sql))
+                conn.commit()
+
+        logger.info("Completed v1.0.17 specific migrations successfully")
+
+    except Exception as e:
+        logger.error(f"Error during v1.0.17 migrations: {e}")
+        conn.rollback()
+        raise
+
+
+def _run_generic_migration(engine):
+    """
+    Generic migration function that adds missing columns to existing tables
+    and sets default values for new columns in existing records.
+    """
+    logger.info("Running generic migration for missing columns")
+
+    with engine.connect() as conn:
+        # Run v1.0.17 specific migrations first
+        # _run_v1_0_17_migrations(conn, engine)
+
+        # Get current database schema
+        inspector = sqlalchemy.inspect(engine)
+        existing_tables = inspector.get_table_names()
+
+        for table_name, table in SQLModel.metadata.tables.items():
+            if table_name not in existing_tables:
+                logger.info(f"Table {table_name} doesn't exist yet, will be created")
+                continue
+
+            # Get existing columns in the database
+            existing_columns = {col["name"] for col in inspector.get_columns(table_name)}
+
+            # Check for missing columns
+            for column in table.columns:
+                if column.name not in existing_columns:
+                    logger.info(f"Adding missing column {column.name} to table {table_name}")
+
+                    # Add the column
+                    column_type = column.type.compile(dialect=engine.dialect)
+                    add_column_sql = f"ALTER TABLE {table_name} ADD COLUMN {column.name} {column_type}"
+
+                    try:
+                        conn.execute(sqlalchemy.text(add_column_sql))
+
+                        # Set default value based on column type and properties
+                        default_value = _get_column_default_value(column)
+                        if default_value is not None:
+                            update_sql = (
+                                f"UPDATE {table_name} SET {column.name} = :default_val WHERE {column.name} IS NULL"
+                            )
+                            conn.execute(sqlalchemy.text(update_sql), {"default_val": default_value})
+                            logger.info(f"Set default value for {column.name} in existing records")
+
+                        conn.commit()
+                        logger.info(f"Successfully added column {column.name} to {table_name}")
+
+                    except Exception as e:
+                        logger.error(f"Failed to add column {column.name} to {table_name}: {e}")
+                        conn.rollback()
+
+
+def _get_column_default_value(column):
+    """
+    Determine appropriate default value for a column based on its type and properties.
+    """
+    # Check if column has a default value defined
+    if column.default is not None:
+        if hasattr(column.default, "arg") and column.default.arg is not None:
+            # Check if it's a factory function (like list or dict)
+            if callable(column.default.arg):
+                try:
+                    result = column.default.arg()
+                    if isinstance(result, list):
+                        return "[]"
+                    elif isinstance(result, dict):
+                        return "{}"
+                except Exception:
+                    pass
+            return column.default.arg
+
+    # Check column type and provide appropriate defaults
+    column_type = str(column.type).lower()
+
+    if "json" in column_type or "pydanticlisttype" in column_type:
+        # For JSON columns, only default to [] if there's a default_factory set
+        # If there's no explicit default, use NULL (safer for Optional[dict] fields)
+        # Most list JSON columns have default_factory=list which is handled above
+        return None
+    elif "varchar" in column_type or "text" in column_type:
+        return ""  # Empty string for text columns
+    elif "integer" in column_type or "numeric" in column_type:
+        return 0  # Zero for numeric columns
+    elif "boolean" in column_type:
+        return False  # False for boolean columns
+    elif "timestamp" in column_type or "datetime" in column_type:
+        return None  # Let NULL remain for timestamps
+
+    return None  # Default to NULL for unknown types