--- conflicted
+++ resolved
@@ -7,21 +7,12 @@
 from ..models.model_template import ExternalModelTemplate
 
 # TODO: remove after refactor
-<<<<<<< HEAD
 # template_urls = {
 #     'https://github.com/sandvelab/monthly_ar_model@7c40890df749506c72748afda663e0e1cde4e36a': [{}],
 #     'https://github.com/knutdrand/weekly_ar_model@15cc39068498a852771c314e8ea989e6b555b8a5': [{}],
 #     'https://github.com/dhis2-chap/chap_auto_ewars@0c41b1d9bd187521e62c58d581e6f5bd5127f7b5': [{}],
 #     'https://github.com/dhis2-chap/chap_auto_ewars_weekly@51c63a8581bc29bdb40e788a83f701ed30cca83f': [{}],
 # }
-=======
-template_urls = {
-    "https://github.com/sandvelab/monthly_ar_model@7c40890df749506c72748afda663e0e1cde4e36a": [{}],
-    "https://github.com/knutdrand/weekly_ar_model@15cc39068498a852771c314e8ea989e6b555b8a5": [{}],
-    "https://github.com/dhis2-chap/chap_auto_ewars@0c41b1d9bd187521e62c58d581e6f5bd5127f7b5": [{}],
-    "https://github.com/dhis2-chap/chap_auto_ewars_weekly@51c63a8581bc29bdb40e788a83f701ed30cca83f": [{}],
-}
->>>>>>> 5172bf7d
 
 
 def add_model_template(model_template: ModelTemplateDB, session_wrapper: SessionWrapper) -> int:
@@ -76,7 +67,6 @@
 
 
 # TODO: old, remove after refactor
-<<<<<<< HEAD
 # def seed_configured_models(session):
 #     wrapper = SessionWrapper(session=session)
 #     # add model templates and configured models from template urls
@@ -98,31 +88,6 @@
 #                         'default', 
 #                         wrapper)
 #     session.commit()
-=======
-def seed_configured_models(session):
-    wrapper = SessionWrapper(session=session)
-    # add model templates and configured models from template urls
-    for url, configs in template_urls.items():
-        template_id = add_model_template_from_url(url, wrapper)
-        for config in configs:
-            add_configured_model(
-                template_id,
-                ModelConfiguration(additional_continuous_covariates=[], user_option_values=config),
-                "default",
-                wrapper,
-            )
-    # add naive model template
-    naive_template = get_naive_model_template()
-    naive_template_id = add_model_template(naive_template, wrapper)
-    # and naive configured model
-    add_configured_model(
-        naive_template_id,
-        ModelConfiguration(additional_continuous_covariates=[], user_option_values={}),
-        "default",
-        wrapper,
-    )
-    session.commit()
->>>>>>> 5172bf7d
 
 
 def seed_configured_models_from_config_dir(session, dir=get_config_path() / "models"):
