import datetime
from typing import Optional, List

from sqlalchemy import create_engine, Column, JSON
from sqlmodel import Field, Relationship, Session, select

from chap_core.database.base_tables import PeriodID, DBModel
from chap_core.database.dataset_tables import DataSet


class BackTestBase(DBModel):
    dataset_id: int = Field(foreign_key="dataset.id")
    model_id: str
    name: Optional[str] = None
    created: Optional[datetime.datetime] = None

class DataSetMeta(DBModel):
    id: int
    name: str
    type: Optional[str]
    created: datetime.datetime
    covariates: List[str]


class _BackTestRead(BackTestBase):
    id: int
    org_units: List[str] = Field(default_factory=list, sa_column=Column(JSON))
    split_periods: List[PeriodID] = Field(default_factory=list, sa_column=Column(JSON))



class BackTest(_BackTestRead, table=True):
    id: Optional[int] = Field(primary_key=True, default=None)
<<<<<<< HEAD
    dataset: DataSet = Relationship()
    forecasts: List['BackTestForecast'] = Relationship(back_populates="backtest", cascade_delete=True)
    metrics: List['BackTestMetric'] = Relationship(back_populates="backtest", cascade_delete=True)
=======
    forecasts: List["BackTestForecast"] = Relationship(back_populates="backtest", cascade_delete=True)
    metrics: List["BackTestMetric"] = Relationship(back_populates="backtest", cascade_delete=True)

>>>>>>> b6040e4e

class BackTestRead(_BackTestRead):
    dataset: DataSetMeta


class ForecastBase(DBModel):
    period: PeriodID
    org_unit: str


class ForecastRead(ForecastBase):
    values: List[float] = Field(default_factory=list, sa_column=Column(JSON))


class PredictionBase(DBModel):
    dataset_id: int = Field(foreign_key="dataset.id")
    model_id: str
    n_periods: int
    name: str
    created: datetime.datetime
    meta_data: dict = Field(default_factory=dict, sa_column=Column(JSON))


class Prediction(PredictionBase, table=True):
    id: Optional[int] = Field(primary_key=True, default=None)
    forecasts: List["PredictionSamplesEntry"] = Relationship(back_populates="prediction", cascade_delete=True)


PredictionInfo = PredictionBase.get_read_class()


class PredictionRead(PredictionInfo):
    forecasts: List[ForecastRead]


class PredictionSamplesEntry(ForecastBase, table=True):
    id: Optional[int] = Field(primary_key=True, default=None)
    prediction_id: int = Field(foreign_key="prediction.id")
    prediction: "Prediction" = Relationship(back_populates="forecasts")
    values: List[float] = Field(default_factory=list, sa_column=Column(JSON))


class BackTestForecast(ForecastBase, table=True):
    id: Optional[int] = Field(primary_key=True, default=None)
    backtest_id: int = Field(foreign_key="backtest.id")
    last_train_period: PeriodID
    last_seen_period: PeriodID
    backtest: BackTest = Relationship(back_populates="forecasts")
    values: List[float] = Field(default_factory=list, sa_column=Column(JSON))


class BackTestMetric(DBModel, table=True):
    id: Optional[int] = Field(primary_key=True, default=None)
    backtest_id: int = Field(foreign_key="backtest.id")
    metric_id: str
    period: PeriodID
    last_train_period: PeriodID
    last_seen_period: PeriodID
    value: float
    backtest: BackTest = Relationship(back_populates="metrics")


def test():
    engine = create_engine("sqlite://")
    DBModel.metadata.create_all(engine)
    with Session(engine) as session:
        backtest = BackTest(dataset_id="dataset_id", model_id="model_id")
        forecast = BackTestForecast(
            period="202101",
            org_unity="RegionA",
            last_train_period="202012",
            last_seen_period="202012",
            values=[1.0, 2.0, 3.0],
        )
        metric = BackTestMetric(
            metric_id="metric_id", period="202101", last_train_period="202012", last_seen_period="202012", value=0.5
        )
        backtest.forecasts.append(forecast)
        backtest.metrics.append(metric)
        session.add(backtest)
        session.commit()
        print(session.exec(select(BackTestForecast)).all())<|MERGE_RESOLUTION|>--- conflicted
+++ resolved
@@ -31,15 +31,9 @@
 
 class BackTest(_BackTestRead, table=True):
     id: Optional[int] = Field(primary_key=True, default=None)
-<<<<<<< HEAD
     dataset: DataSet = Relationship()
     forecasts: List['BackTestForecast'] = Relationship(back_populates="backtest", cascade_delete=True)
     metrics: List['BackTestMetric'] = Relationship(back_populates="backtest", cascade_delete=True)
-=======
-    forecasts: List["BackTestForecast"] = Relationship(back_populates="backtest", cascade_delete=True)
-    metrics: List["BackTestMetric"] = Relationship(back_populates="backtest", cascade_delete=True)
-
->>>>>>> b6040e4e
 
 class BackTestRead(_BackTestRead):
     dataset: DataSetMeta
