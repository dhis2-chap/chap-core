"""
This module contains rest api endpoints for CRUDish operations on the database
Create/Post endpoints will either return the database id of the created object or a job id
that can later be used to retrieve the database id of the created object.

List endpoints will return a list of objects in the database without full data

Get endpoints will return a single object with full data

We try to make the returned objects look as much as possible like the objects in the database
This is achieved by subclassing common basemodels in the read objects and database table objects

Magic is used to make the returned objects camelCase while internal objects are snake_case

"""

import json
from datetime import datetime
from functools import partial
import logging

import jsonschema
import numpy as np
from fastapi import Path, Query
from typing import Optional, List, Annotated

import pandas as pd
from sqlmodel import select

from fastapi import APIRouter, HTTPException, Depends, UploadFile, File
from sqlmodel import Session

from chap_core.api_types import FeatureCollectionModel
from chap_core.database.database import SessionWrapper
from chap_core.database.model_spec_tables import ModelSpecRead
from chap_core.database.feature_tables import FeatureSource
from chap_core.datatypes import FullData, HealthPopulationData
from chap_core.geometry import Polygons
from chap_core.spatio_temporal_data.converters import observations_to_dataset
from .dependencies import get_session, get_database_url, get_settings
from chap_core.rest_api_src.celery_tasks import CeleryPool
from chap_core.database.tables import BackTest, Prediction, PredictionRead, PredictionInfo
from chap_core.database.debug import DebugEntry
from chap_core.database.dataset_tables import ObservationBase, DataSetBase, DataSet, DataSetWithObservations
from chap_core.database.model_templates_and_config_tables import (
    ConfiguredModelDB,
    ModelTemplateDB,
    ModelTemplateMetaData,
    ModelTemplateInformation,
    ModelConfiguration,
)
from chap_core.database.base_tables import DBModel
from chap_core.data import DataSet as InMemoryDataSet
import chap_core.rest_api_src.db_worker_functions as wf
from ...data_models import JobResponse, BackTestCreate, BackTestRead, BackTestFull

logger = logging.getLogger(__name__)

router = APIRouter(prefix="/crud", tags=["crud"])

router_get = partial(router.get, response_model_by_alias=True)  # MAGIC!: This makes the endpoints return camelCase
worker = CeleryPool()


@router.get("/backtests", response_model=list[BackTestRead])  # This should be called list
async def get_backtests(session: Session = Depends(get_session)):
    """
    Returns a list of backtests/evaluations with only the id and name
    """
    backtests = session.exec(select(BackTest)).all()
    return backtests


@router_get("/backtests/{backtestId}", response_model=BackTestFull)
async def get_backtest(backtest_id: Annotated[int, Path(alias="backtestId")], session: Session = Depends(get_session)):
    backtest = session.get(BackTest, backtest_id)
    if backtest is None:
        raise HTTPException(status_code=404, detail="BackTest not found")
    return backtest


class BackTestUpdate(DBModel):
    name: str = None


@router.post("/backtests", response_model=JobResponse)
async def create_backtest(backtest: BackTestCreate, database_url: str = Depends(get_database_url)):
    job = worker.queue_db(wf.run_backtest, backtest, database_url=database_url)

    return JobResponse(id=job.id)


@router.delete("/backtests/{backtestId}")
async def delete_backtest(
        backtest_id: Annotated[int, Path(alias="backtestId")], session: Session = Depends(get_session)
):
    backtest = session.get(BackTest, backtest_id)
    if backtest is None:
        raise HTTPException(status_code=404, detail="BackTest not found")
    session.delete(backtest)
    session.commit()
    return {"message": "deleted"}


@router.patch("/backtests/{backtestId}", response_model=BackTestRead)
async def update_backtest(
        backtest_id: Annotated[int, Path(alias="backtestId")],
        backtest_update: BackTestUpdate,
        session: Session = Depends(get_session),
):
    db_backtest = session.get(BackTest, backtest_id)
    if not db_backtest:
        raise HTTPException(status_code=404, detail="BackTest not found")

    update_data = backtest_update.model_dump(exclude_unset=True)
    for key, value in update_data.items():
        setattr(db_backtest, key, value)

    session.add(db_backtest)
    session.commit()
    session.refresh(db_backtest)
    return db_backtest


@router.delete("/backtests")
async def delete_backtest_batch(ids: Annotated[str, Query(alias="ids")], session: Session = Depends(get_session)):
    deleted_count = 0
    backtest_ids_list = []

    if not ids:
        raise HTTPException(status_code=400, detail="No backtest IDs provided.")
    raw_id_parts = ids.split(",")
    if not any(part.strip() for part in raw_id_parts):
<<<<<<< HEAD
        raise HTTPException(status_code=400,
                            detail="No valid IDs provided. Input consists of only commas or whitespace.")
=======
        raise HTTPException(
            status_code=400, detail="No valid IDs provided. Input consists of only commas or whitespace."
        )
>>>>>>> debd8c8d
    for id_str_part in raw_id_parts:
        stripped_id_str = id_str_part.strip()
        if not stripped_id_str:
            # Handle empty segments from inputs like "1,,2" or "1,"
<<<<<<< HEAD
            raise HTTPException(status_code=400,
                                detail=f"Invalid ID format: found empty ID segment in '{ids}'. IDs must be non-empty, comma-separated integers.")
        try:
            backtest_ids_list.append(int(stripped_id_str))
        except ValueError:
            raise HTTPException(status_code=400,
                                detail=f"Invalid ID format: '{stripped_id_str}' is not a valid integer in '{ids}'.")
=======
            raise HTTPException(
                status_code=400,
                detail=f"Invalid ID format: found empty ID segment in '{ids}'. IDs must be non-empty, comma-separated integers.",
            )
        try:
            backtest_ids_list.append(int(stripped_id_str))
        except ValueError:
            raise HTTPException(
                status_code=400, detail=f"Invalid ID format: '{stripped_id_str}' is not a valid integer in '{ids}'."
            )
>>>>>>> debd8c8d

    for backtest_id in backtest_ids_list:
        backtest = session.get(BackTest, backtest_id)
        if backtest is not None:
            session.delete(backtest)
            deleted_count += 1
    session.commit()
    return {"message": f"Deleted {deleted_count} backtests"}


class PredictionCreate(DBModel):
    dataset_id: int
    estimator_id: str
    n_periods: int


@router.get("/predictions", response_model=list[PredictionInfo])
async def get_predictions(session: Session = Depends(get_session)):
    session_wrapper = SessionWrapper(session=session)
    return session_wrapper.list_all(Prediction)


@router.get("/predictions/{predictionId}", response_model=PredictionRead)
async def get_prediction(
        prediction_id: Annotated[int, Path(alias="predictionId")], session: Session = Depends(get_session)
):
    prediction = session.get(Prediction, prediction_id)
    if prediction is None:
        raise HTTPException(status_code=404, detail="Prediction not found")
    return prediction


@router.post("/predictions", response_model=JobResponse)
async def create_prediction(prediction: PredictionCreate):
    raise HTTPException(status_code=501, detail="Not implemented")


@router.delete("/predictions/{predictionId}")
async def delete_prediction(
        prediction_id: Annotated[int, Path(alias="predictionId")], session: Session = Depends(get_session)
):
    prediction = session.get(Prediction, prediction_id)
    if prediction is None:
        raise HTTPException(status_code=404, detail="Prediction not found")
    session.delete(prediction)
    session.commit()
    return {"message": "deleted"}


###########
# datasets


class DataBaseResponse(DBModel):
    id: int


class DatasetCreate(DataSetBase):
    observations: List[ObservationBase]
    geojson: FeatureCollectionModel


class DataSetRead(DBModel):
    id: int
    name: str
    type: Optional[str]
    created: Optional[datetime]
    covariates: List[str]


@router.get("/datasets", response_model=list[DataSetRead])
async def get_datasets(session: Session = Depends(get_session)):
    datasets = session.exec(select(DataSet)).all()
    return datasets


@router.get("/datasets/{datasetId}", response_model=DataSetWithObservations)
async def get_dataset(dataset_id: Annotated[int, Path(alias="datasetId")], session: Session = Depends(get_session)):
    # dataset = session.exec(select(DataSet).where(DataSet.id == dataset_id)).first()
    dataset = session.get(DataSet, dataset_id)
    assert len(dataset.observations) > 0
    for obs in dataset.observations:
        try:
            obs.value = obs.value if obs.value is None or np.isfinite(obs.value) else None
        except:
            raise
    if dataset is None:
        raise HTTPException(status_code=404, detail="Dataset not found")
    return dataset


@router.post("/datasets")
async def create_dataset(
        data: DatasetCreate, datababase_url=Depends(get_database_url), worker_settings=Depends(get_settings)
) -> JobResponse:
    health_data = observations_to_dataset(HealthPopulationData, data.observations, fill_missing=True)
    health_data.set_polygons(FeatureCollectionModel.model_validate(data.geojson))
    job = worker.queue_db(
        wf.harmonize_and_add_health_dataset,
        health_data.model_dump(),
        data.name,
        database_url=datababase_url,
        worker_config=worker_settings,
    )
    return JobResponse(id=job.id)


@router.post("/datasets/csvFile")
async def create_dataset_csv(
        csv_file: UploadFile = File(...),
        geojson_file: UploadFile = File(...),
        session: Session = Depends(get_session),
) -> DataBaseResponse:
    csv_content = await csv_file.read()
    dataset = InMemoryDataSet.from_csv(pd.io.common.BytesIO(csv_content), dataclass=FullData)
    geo_json_content = await geojson_file.read()
    features = Polygons.from_geojson(json.loads(geo_json_content), id_property="NAME_1").feature_collection()
    dataset_id = SessionWrapper(session=session).add_dataset("csv_file", dataset, features.model_dump_json())
    return DataBaseResponse(id=dataset_id)


@router.delete("/datasets/{datasetId}")
async def delete_dataset(dataset_id: Annotated[int, Path(alias="datasetId")], session: Session = Depends(get_session)):
    # dataset = session.exec(select(DataSet).where(DataSet.id == dataset_id)).first()
    dataset = session.get(DataSet, dataset_id)
    if dataset is None:
        raise HTTPException(status_code=404, detail="Dataset not found")
    session.delete(dataset)
    session.commit()
    return {"message": "deleted"}


###########
# models


@router.get("/models", response_model=list[ModelSpecRead])
def list_models(session: Session = Depends(get_session)):
    """List all configured models from the db (new db tables)"""
    configured_models_read = SessionWrapper(session=session).get_configured_models()

    # return
    return configured_models_read


# TODO: implement model template related endpoints below once it works


# @router.get('/models-from-model-templates', response_model=list[ModelSpecRead])
# def list_models_from_model_templates(session: Session = Depends(get_session)):
#    return SessionWrapper(session=session).list_all(ModelSpec)


# @router.get('/model-templates', response_model=list[ModelSpecRead])
# def list_model_templates(session: Session = Depends(get_session)):
#    """Lists all model templates by reading local config files and presenting models.
#    """
#    return SessionWrapper(session=session).list_all(ModelTemplateConfig)


#############
# other misc


@router.post("/debug")
async def debug_entry(database_url: str = Depends(get_database_url)) -> JobResponse:
    job = worker.queue_db(wf.debug, database_url=database_url)
    return JobResponse(id=job.id)


@router.get("/debug/{debugId}")
async def get_debug_entry(
        debug_id: Annotated[int, Path(alias="debugId")], session: Session = Depends(get_session)
) -> DebugEntry:
    debug = session.get(DebugEntry, debug_id)
    if debug is None:
        raise HTTPException(status_code=404, detail="Debug entry not found")
    return debug


@router.get("/feature-sources", response_model=list[FeatureSource])
def list_feature_types(session: Session = Depends(get_session)):
    return SessionWrapper(session=session).list_all(FeatureSource)


class ModelTemplateRead(DBModel, ModelTemplateInformation, ModelTemplateMetaData):
    """
    ModelTemplateRead is a read model for the ModelTemplateDB.
    It is used to return the model template in a readable format.
    """

    name: str
    id: int
    user_options: Optional[dict] = None
    required_covariates: List[str] = []


<<<<<<< HEAD
@router.get("/model-templates", response_model=list[ModelTemplateRead])
=======
@router.get("/modelTemplates", response_model=list[ModelTemplateRead])
>>>>>>> debd8c8d
async def list_model_templates(session: Session = Depends(get_session)):
    """
    Lists all model templates by reading local config files and presenting models.
    """
    model_templates = session.exec(select(ModelTemplateDB)).all()
    return model_templates


class ModelConfigurationCreate(DBModel):
    name: str
    model_template_id: int
    user_option_values: Optional[dict] = None
    additional_continuous_covariates: List[str] = []


def _validate_model_configuration(user_options, user_option_values):
    logger.info(user_options)
    logger.info(user_option_values)
    schema = {'type': 'object',
              'properties': user_options,
              'required': list(user_options.keys()),
              'additionalProperties': False}
    jsonschema.validate(
        instance=user_option_values,
        schema=schema)


@router.post("/configured-models", response_model=ConfiguredModelDB)
def add_configured_model(
        model_configuration: ModelConfigurationCreate,
        session: SessionWrapper = Depends(get_session),  # type: ignore[call-arg]
):
    """
    Add a configured model to the database.
    """
    session_wrapper = SessionWrapper(session=session)
    model_template_id = model_configuration.model_template_id
    model_template = session.get(ModelTemplateDB, model_template_id)
    user_options = model_template.user_options
    #_validate_model_configuration(user_options, model_configuration.user_option_values)
    configuration_name = model_configuration.name
    db_id = session_wrapper.add_configured_model(model_template_id,
                                                 ModelConfiguration(**model_configuration.dict()),
                                                 configuration_name)
    return session.get(ConfiguredModelDB, db_id)<|MERGE_RESOLUTION|>--- conflicted
+++ resolved
@@ -131,27 +131,13 @@
         raise HTTPException(status_code=400, detail="No backtest IDs provided.")
     raw_id_parts = ids.split(",")
     if not any(part.strip() for part in raw_id_parts):
-<<<<<<< HEAD
-        raise HTTPException(status_code=400,
-                            detail="No valid IDs provided. Input consists of only commas or whitespace.")
-=======
         raise HTTPException(
             status_code=400, detail="No valid IDs provided. Input consists of only commas or whitespace."
         )
->>>>>>> debd8c8d
     for id_str_part in raw_id_parts:
         stripped_id_str = id_str_part.strip()
         if not stripped_id_str:
             # Handle empty segments from inputs like "1,,2" or "1,"
-<<<<<<< HEAD
-            raise HTTPException(status_code=400,
-                                detail=f"Invalid ID format: found empty ID segment in '{ids}'. IDs must be non-empty, comma-separated integers.")
-        try:
-            backtest_ids_list.append(int(stripped_id_str))
-        except ValueError:
-            raise HTTPException(status_code=400,
-                                detail=f"Invalid ID format: '{stripped_id_str}' is not a valid integer in '{ids}'.")
-=======
             raise HTTPException(
                 status_code=400,
                 detail=f"Invalid ID format: found empty ID segment in '{ids}'. IDs must be non-empty, comma-separated integers.",
@@ -162,7 +148,6 @@
             raise HTTPException(
                 status_code=400, detail=f"Invalid ID format: '{stripped_id_str}' is not a valid integer in '{ids}'."
             )
->>>>>>> debd8c8d
 
     for backtest_id in backtest_ids_list:
         backtest = session.get(BackTest, backtest_id)
@@ -353,18 +338,12 @@
     ModelTemplateRead is a read model for the ModelTemplateDB.
     It is used to return the model template in a readable format.
     """
-
     name: str
     id: int
     user_options: Optional[dict] = None
     required_covariates: List[str] = []
 
-
-<<<<<<< HEAD
-@router.get("/model-templates", response_model=list[ModelTemplateRead])
-=======
 @router.get("/modelTemplates", response_model=list[ModelTemplateRead])
->>>>>>> debd8c8d
 async def list_model_templates(session: Session = Depends(get_session)):
     """
     Lists all model templates by reading local config files and presenting models.
