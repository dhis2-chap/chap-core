"""
This module contains rest api endpoints for CRUDish operations on the database
Create/Post endpoints will either return the database id of the created object or a job id
that can later be used to retrieve the database id of the created object.

List endpoints will return a list of objects in the database without full data

Get endpoints will return a single object with full data

We try to make the returned objects look as much as possible like the objects in the database
This is achieved by subclassing common basemodels in the read objects and database table objects

Magic is used to make the returned objects camelCase while internal objects are snake_case

"""

import json
from datetime import datetime
from functools import partial
import logging

import numpy as np
from fastapi import Path
from typing import Optional, List, Annotated

import pandas as pd
from sqlmodel import select

from fastapi import APIRouter, HTTPException, Depends, UploadFile, File
from sqlmodel import Session

from chap_core.api_types import FeatureCollectionModel
from chap_core.database.database import SessionWrapper
from chap_core.database.model_spec_tables import ModelSpecRead, ModelSpec
from chap_core.database.feature_tables import FeatureSource
from chap_core.datatypes import FullData, HealthPopulationData
from chap_core.geometry import Polygons
from chap_core.spatio_temporal_data.converters import observations_to_dataset
from .dependencies import get_session, get_database_url, get_settings
from chap_core.rest_api_src.celery_tasks import CeleryPool
from chap_core.database.tables import BackTest, Prediction, PredictionRead, PredictionInfo
from chap_core.database.debug import DebugEntry
from chap_core.database.dataset_tables import ObservationBase, DataSetBase, DataSet, DataSetWithObservations
from chap_core.database.model_templates_and_config_tables import ConfiguredModelDB
from chap_core.database.base_tables import DBModel
from chap_core.data import DataSet as InMemoryDataSet
import chap_core.rest_api_src.db_worker_functions as wf
from ...data_models import JobResponse, BackTestCreate, BackTestRead, BackTestFull

logger = logging.getLogger(__name__)

router = APIRouter(prefix="/crud", tags=["crud"])

router_get = partial(router.get, response_model_by_alias=True)  # MAGIC!: This makes the endpoints return camelCase
worker = CeleryPool()


@router.get("/backtests", response_model=list[BackTestRead])  # This should be called list
async def get_backtests(session: Session = Depends(get_session)):
    """
    Returns a list of backtests/evaluations with only the id and name
    """
    backtests = session.exec(select(BackTest)).all()
    return backtests


@router_get("/backtests/{backtestId}", response_model=BackTestFull)
async def get_backtest(backtest_id: Annotated[int, Path(alias="backtestId")], session: Session = Depends(get_session)):
    backtest = session.get(BackTest, backtest_id)
    if backtest is None:
        raise HTTPException(status_code=404, detail="BackTest not found")
    return backtest


class BackTestUpdate(DBModel):
    name: str = None


@router.post("/backtests", response_model=JobResponse)
async def create_backtest(backtest: BackTestCreate, database_url: str = Depends(get_database_url)):
    job = worker.queue_db(wf.run_backtest, backtest, database_url=database_url)

    return JobResponse(id=job.id)


@router.delete("/backtests/{backtestId}")
async def delete_backtest(
    backtest_id: Annotated[int, Path(alias="backtestId")], session: Session = Depends(get_session)
):
    backtest = session.get(BackTest, backtest_id)
    if backtest is None:
        raise HTTPException(status_code=404, detail="BackTest not found")
    session.delete(backtest)
    session.commit()
    return {"message": "deleted"}


@router.patch("/backtests/{backtestId}", response_model=BackTestRead)
async def update_backtest(
    backtest_id: Annotated[int, Path(alias="backtestId")],
    backtest_update: BackTestUpdate,
    session: Session = Depends(get_session),
):
    db_backtest = session.get(BackTest, backtest_id)
    if not db_backtest:
        raise HTTPException(status_code=404, detail="BackTest not found")

    update_data = backtest_update.model_dump(exclude_unset=True)
    for key, value in update_data.items():
        setattr(db_backtest, key, value)

    session.add(db_backtest)
    session.commit()
    session.refresh(db_backtest)
    return db_backtest


class PredictionCreate(DBModel):
    dataset_id: int
    estimator_id: str
    n_periods: int


@router.get("/predictions", response_model=list[PredictionInfo])
async def get_predictions(session: Session = Depends(get_session)):
    session_wrapper = SessionWrapper(session=session)
    return session_wrapper.list_all(Prediction)


@router.get("/predictions/{predictionId}", response_model=PredictionRead)
async def get_prediction(
    prediction_id: Annotated[int, Path(alias="predictionId")], session: Session = Depends(get_session)
):
    prediction = session.get(Prediction, prediction_id)
    if prediction is None:
        raise HTTPException(status_code=404, detail="Prediction not found")
    return prediction


@router.post("/predictions", response_model=JobResponse)
async def create_prediction(prediction: PredictionCreate):
    raise HTTPException(status_code=501, detail="Not implemented")


@router.delete("/predictions/{predictionId}")
async def delete_prediction(
    prediction_id: Annotated[int, Path(alias="predictionId")], session: Session = Depends(get_session)
):
    prediction = session.get(Prediction, prediction_id)
    if prediction is None:
        raise HTTPException(status_code=404, detail="Prediction not found")
    session.delete(prediction)
    session.commit()
    return {"message": "deleted"}


###########
# datasets


class DataBaseResponse(DBModel):
    id: int


class DatasetCreate(DataSetBase):
    observations: List[ObservationBase]
    geojson: FeatureCollectionModel


class DataSetRead(DBModel):
    id: int
    name: str
    type: Optional[str]
    created: Optional[datetime]
    covariates: List[str]


@router.get("/datasets", response_model=list[DataSetRead])
async def get_datasets(session: Session = Depends(get_session)):
    datasets = session.exec(select(DataSet)).all()
    return datasets


@router.get("/datasets/{datasetId}", response_model=DataSetWithObservations)
async def get_dataset(dataset_id: Annotated[int, Path(alias="datasetId")], session: Session = Depends(get_session)):
    # dataset = session.exec(select(DataSet).where(DataSet.id == dataset_id)).first()
    dataset = session.get(DataSet, dataset_id)
    assert len(dataset.observations) > 0
    for obs in dataset.observations:
        try:
            obs.value = obs.value if obs.value is None or np.isfinite(obs.value) else None
        except:
            raise
    if dataset is None:
        raise HTTPException(status_code=404, detail="Dataset not found")
    return dataset


@router.post("/datasets")
async def create_dataset(
    data: DatasetCreate, datababase_url=Depends(get_database_url), worker_settings=Depends(get_settings)
) -> JobResponse:
    health_data = observations_to_dataset(HealthPopulationData, data.observations, fill_missing=True)
    health_data.set_polygons(FeatureCollectionModel.model_validate(data.geojson))
    job = worker.queue_db(
        wf.harmonize_and_add_health_dataset,
        health_data.model_dump(),
        data.name,
        database_url=datababase_url,
        worker_config=worker_settings,
    )
    return JobResponse(id=job.id)


@router.post("/datasets/csvFile")
async def create_dataset_csv(
    csv_file: UploadFile = File(...),
    geojson_file: UploadFile = File(...),
    session: Session = Depends(get_session),
) -> DataBaseResponse:
    csv_content = await csv_file.read()
    dataset = InMemoryDataSet.from_csv(pd.io.common.BytesIO(csv_content), dataclass=FullData)
    geo_json_content = await geojson_file.read()
    features = Polygons.from_geojson(json.loads(geo_json_content), id_property="NAME_1").feature_collection()
    dataset_id = SessionWrapper(session=session).add_dataset("csv_file", dataset, features.model_dump_json())
    return DataBaseResponse(id=dataset_id)


@router.delete("/datasets/{datasetId}")
async def delete_dataset(dataset_id: Annotated[int, Path(alias="datasetId")], session: Session = Depends(get_session)):
    # dataset = session.exec(select(DataSet).where(DataSet.id == dataset_id)).first()
    dataset = session.get(DataSet, dataset_id)
    if dataset is None:
        raise HTTPException(status_code=404, detail="Dataset not found")
    session.delete(dataset)
    session.commit()
    return {"message": "deleted"}


###########
# models

# TODO: remove after refactor
# @router.get('/models', response_model=list[ModelSpecRead])
# def list_models(session: Session = Depends(get_session)):
#     return SessionWrapper(session=session).list_all(ModelSpec)


@router.get("/models", response_model=list[ModelSpecRead])
def list_models(session: Session = Depends(get_session)):
<<<<<<< HEAD
    '''List all configured models from the db (new db tables)'''
    configured_models_read = SessionWrapper(session=session).get_configured_models()
=======
    return SessionWrapper(session=session).list_all(ModelSpec)


@router.get("/models-v2", response_model=list[ModelSpecRead])
def list_models_v2(session: Session = Depends(get_session)):
    """List all configured models from the db (new db tables)"""
    # get configured models from db
    # configured_models = SessionWrapper(session=session).list_all(ConfiguredModelDB)
    configured_models = session.exec(select(ConfiguredModelDB).join(ConfiguredModelDB.model_template)).all()

    # serialize to json and combine configured model with model template
    configured_models_data = [
        {**m.model_dump(mode="json"), **(m.model_template.model_dump(mode="json") if m.model_template else {})}
        for m in configured_models
    ]
    # import json
    # for m in configured_models_data:
    #    logger.info('list model data: ' + json.dumps(m, indent=4))

    # temp: convert to ModelSpecRead to preserve existing results
    # TODO: remove ModelSpecRead and return directly as ConfiguredModelDB
    for m in configured_models_data:
        # convert single target value to target dict
        m["target"] = {
            "name": m["target"],
            "displayName": m["target"].replace("_", " ").capitalize(),
            "description": m["target"].replace("_", " ").capitalize(),
        }
        # convert list of covarate strings to list of covariate dicts
        m["covariates"] = [
            {
                "name": c,
                "displayName": c.replace("_", " ").capitalize(),
                "description": c.replace("_", " ").capitalize(),
            }
            for c in m["required_covariates"]
        ]
    # for m in configured_models_data:
    #    logger.info('converted list model data: ' + json.dumps(m, indent=4))
    configured_models_read = [ModelSpecRead.model_validate(m) for m in configured_models_data]
    # for m in configured_models_read:
    #    logger.info('read list model data: ' + json.dumps(m.model_dump(mode='json'), indent=4))
>>>>>>> 5172bf7d

    # return
    return configured_models_read


# TODO: implement model template related endpoints below once it works


# @router.get('/models-from-model-templates', response_model=list[ModelSpecRead])
# def list_models_from_model_templates(session: Session = Depends(get_session)):
#    return SessionWrapper(session=session).list_all(ModelSpec)


# @router.get('/model-templates', response_model=list[ModelSpecRead])
# def list_model_templates(session: Session = Depends(get_session)):
#    """Lists all model templates by reading local config files and presenting models.
#    """
#    return SessionWrapper(session=session).list_all(ModelTemplateConfig)


#############
# other misc


@router.post("/debug")
async def debug_entry(database_url: str = Depends(get_database_url)) -> JobResponse:
    job = worker.queue_db(wf.debug, database_url=database_url)
    return JobResponse(id=job.id)


@router.get("/debug/{debugId}")
async def get_debug_entry(
    debug_id: Annotated[int, Path(alias="debugId")], session: Session = Depends(get_session)
) -> DebugEntry:
    debug = session.get(DebugEntry, debug_id)
    if debug is None:
        raise HTTPException(status_code=404, detail="Debug entry not found")
    return debug


@router.get("/feature-sources", response_model=list[FeatureSource])
def list_feature_types(session: Session = Depends(get_session)):
    return SessionWrapper(session=session).list_all(FeatureSource)


@router.post("configured-model")
def add_configured_model(
    model_configuration: ConfiguredModelDB.get_create_class(),
    session: Session = Depends(get_session),
) -> ConfiguredModelDB:
    """
    Add a configured model to the database.
    """
    raise HTTPException(status_code=501, detail="Not implemented")
    # wrapper = SessionWrapper(session=session)
    # return wrapper.add_configured_model(model_template_id, configuration)<|MERGE_RESOLUTION|>--- conflicted
+++ resolved
@@ -248,53 +248,8 @@
 
 @router.get("/models", response_model=list[ModelSpecRead])
 def list_models(session: Session = Depends(get_session)):
-<<<<<<< HEAD
     '''List all configured models from the db (new db tables)'''
     configured_models_read = SessionWrapper(session=session).get_configured_models()
-=======
-    return SessionWrapper(session=session).list_all(ModelSpec)
-
-
-@router.get("/models-v2", response_model=list[ModelSpecRead])
-def list_models_v2(session: Session = Depends(get_session)):
-    """List all configured models from the db (new db tables)"""
-    # get configured models from db
-    # configured_models = SessionWrapper(session=session).list_all(ConfiguredModelDB)
-    configured_models = session.exec(select(ConfiguredModelDB).join(ConfiguredModelDB.model_template)).all()
-
-    # serialize to json and combine configured model with model template
-    configured_models_data = [
-        {**m.model_dump(mode="json"), **(m.model_template.model_dump(mode="json") if m.model_template else {})}
-        for m in configured_models
-    ]
-    # import json
-    # for m in configured_models_data:
-    #    logger.info('list model data: ' + json.dumps(m, indent=4))
-
-    # temp: convert to ModelSpecRead to preserve existing results
-    # TODO: remove ModelSpecRead and return directly as ConfiguredModelDB
-    for m in configured_models_data:
-        # convert single target value to target dict
-        m["target"] = {
-            "name": m["target"],
-            "displayName": m["target"].replace("_", " ").capitalize(),
-            "description": m["target"].replace("_", " ").capitalize(),
-        }
-        # convert list of covarate strings to list of covariate dicts
-        m["covariates"] = [
-            {
-                "name": c,
-                "displayName": c.replace("_", " ").capitalize(),
-                "description": c.replace("_", " ").capitalize(),
-            }
-            for c in m["required_covariates"]
-        ]
-    # for m in configured_models_data:
-    #    logger.info('converted list model data: ' + json.dumps(m, indent=4))
-    configured_models_read = [ModelSpecRead.model_validate(m) for m in configured_models_data]
-    # for m in configured_models_read:
-    #    logger.info('read list model data: ' + json.dumps(m.model_dump(mode='json'), indent=4))
->>>>>>> 5172bf7d
 
     # return
     return configured_models_read
