<<<<<<< HEAD
import abc
from typing import Optional

import altair as alt
from chap_core.assessment.flat_representations import (
    FlatMetric,
    convert_backtest_observations_to_flat_observations,
    convert_backtest_to_flat_forecasts,
)
from chap_core.assessment.metrics.base import MetricBase
from chap_core.database.base_tables import DBModel
from chap_core.database.tables import BackTest

alt.renderers.enable("browser")


class MetricPlotV2(abc.ABC):
    """
    Represents types of metrics plots, that always start from raw FlatMetric data.
    Differnet plots can process this data in the way they want to produce a plot
    """

    def __init__(self, metric_data: FlatMetric, geojson: Optional[dict] = None):
        self._metric_data = metric_data

    def plot(self, title="Mean metric by horizon") -> alt.Chart:
        return self.plot_from_df(title=title)

    @abc.abstractmethod
    def plot_from_df(self, title: str = "") -> alt.Chart:
        pass

    def plot_spec(self) -> dict:
        chart = self.plot()
        return chart.to_dict(format="vega")


class VisualizationInfo(DBModel):
    id: str
    display_name: str
    description: str


class MetricByHorizonAndLocationMean(MetricPlotV2):
    visualization_info = VisualizationInfo(
        id="metric_by_horizon",
        display_name="Horizon Plot",
        description="Shows the aggregated metric by forecast horizon",
    )

    def plot_from_df(self):
        df = self._metric_data
        adf = df.groupby(["horizon_distance", "location"]).agg({"metric": "mean"}).reset_index()
        print(adf)
        chart = (
            alt.Chart(adf)
            .mark_bar(point=True)
            .encode(
                x=alt.X("horizon_distance:O", title="Horizon (periods ahead)"),
                y=alt.Y("metric:Q", title="Mean Metric Value"),
                tooltip=["horizon_distance", "location", "metric"],
            )
            .properties(width=300, height=230, title="Mean Metric by Horizon")
        )

        return chart


class MetricByHorizonV2Mean(MetricPlotV2):
    visualization_info = VisualizationInfo(
        id="metric_by_horizon",
        display_name="Horizon Plot",
        description="Shows the aggregated metric by forecast horizon",
    )

    def plot_from_df(self, title="Mean metric by horizon"):
        df = self._metric_data
        adf = df.groupby(["horizon_distance"]).agg({"metric": "mean"}).reset_index()
        chart = (
            alt.Chart(adf)
            .mark_bar(point=True)
            .encode(
                x=alt.X("horizon_distance:O", title="Horizon (periods ahead)"),
                y=alt.Y("metric:Q", title="Mean Metric Value"),
                tooltip=["horizon_distance", "metric"],
            )
            .properties(width=300, height=230, title=title)
        )

        return chart


class MetricByHorizonV2Sum(MetricPlotV2):
    visualization_info = VisualizationInfo(
        id="metric_by_horizon_sum",
        display_name="Horizon Plot (sum)",
        description="Sums metric across locations per forecast horizon",
    )

    def plot_from_df(self):
        df = self._metric_data
        chart = (
            alt.Chart(df)
            .mark_bar()
            .encode(
                x=alt.X("horizon_distance:O", title="Horizon (periods ahead)"),
                y=alt.Y("sum(metric):Q", title="Samples above truth (count)"),
                tooltip=[
                    alt.Tooltip("horizon_distance:O", title="Horizon"),
                    alt.Tooltip("sum(metric):Q", title="Count"),
                ],
            )
            .properties(width=300, height=230, title="Samples above truth by horizon")
        )

        return chart


class MetricByTimePeriodAndLocationV2Mean(MetricPlotV2):
    visualization_info = VisualizationInfo(
        id="metric_by_time_period",
        display_name="Time Period Plot",
        description="Shows the aggregated metric by time period (per location)",
    )

    def plot_from_df(self, title="Mean metric by location and time period") -> alt.Chart:
        df = self._metric_data
        adf = df.groupby(["time_period", "location"]).agg({"metric": "mean"}).reset_index()
        chart = (
            alt.Chart(adf)
            .mark_line(point=True)
            .encode(
                x=alt.X("time_period:O", title="Time period"),
                y=alt.Y("metric:Q", title="Mean Metric Value"),
                color=alt.Color("location:N", title="Location"),
                tooltip=["time_period", "location", "metric"],
            )
            .properties(width=300, height=230, title=title)
        )

        return chart


class MetricByTimePeriodV2Sum(MetricPlotV2):
    visualization_info = VisualizationInfo(
        id="metric_by_time_sum",
        display_name="Horizon Plot (sum)",
        description="Sums metric across locations per forecast horizon",
    )

    def plot_from_df(self):
        df = self._metric_data
        chart = (
            alt.Chart(df)
            .mark_line()
            .encode(
                x=alt.X("time_period:O", title="Time Period"),
                y=alt.Y("sum(metric):Q", title="Samples above truth (count)"),
                color=alt.Color("location:N", title="Location"),
                tooltip=[
                    alt.Tooltip("time_period:O", title="Time Period"),
                    alt.Tooltip("sum(metric):Q", title="Count"),
                ],
            )
            .properties(width=300, height=230, title="Samples above truth by time period")
        )

        return chart


class MetricByTimePeriodV2Mean(MetricPlotV2):
    visualization_info = VisualizationInfo(
        id="metric_by_time_mean",
        display_name="Metric by time (mean)",
        description="Mean metric across locations and horizons per time period",
    )

    def plot_from_df(self, title="Mean metric by time period"):
        df = self._metric_data
        df = df.groupby(["time_period"]).agg({"metric": "mean"}).reset_index()
        chart = (
            alt.Chart(df)
            .mark_line()
            .encode(
                x=alt.X("time_period:O", title="Time Period"),
                y=alt.Y("mean(metric):Q", title="Mean Metric Value"),
                tooltip=[
                    alt.Tooltip("time_period:O", title="Time Period"),
                    alt.Tooltip("mean(metric):Q", title="Count"),
                ],
            )
            .properties(width=300, height=230, title=title)
        )

        return chart


class MetricMapV2(MetricPlotV2):
    visualization_info = VisualizationInfo(
        id="metric_map", display_name="Map", description="Shows a map of aggregated metrics per org unit"
    )

    def __init__(self, metric_data: FlatMetric, geojson: Optional[dict] = None):
        super().__init__(metric_data, geojson)
        self._geojson = geojson

    def plot_from_df(self, title="Metric Map by location") -> alt.Chart:
        # Get the metric data DataFrame
        df = self._metric_data

        # Aggregate metrics by location (average across all time periods and horizons)
        agg_df = df.groupby("location").agg({"metric": "mean"}).reset_index()
        agg_df.rename(columns={"location": "org_unit", "metric": "value"}, inplace=True)

        # Create map visualization with geojson
        geojson_data = self._geojson

        # Build Altair map chart
        chart = (
            alt.Chart(alt.Data(values=geojson_data["features"]))
            .mark_geoshape(stroke="black", strokeWidth=0.5)
            .encode(
                color=alt.Color("value:Q", scale=alt.Scale(scheme="reds"), title="Metric Value"),
                tooltip=[alt.Tooltip("properties.name:N", title="org unit"), "value:Q"],
            )
            .transform_lookup(
                lookup="id",  # Assuming geojson has org_unit property
                from_=alt.LookupData(agg_df, "org_unit", ["value"]),
            )
            .project(type="equirectangular")  # Use equirectangular projection for proper proportions
            .properties(width=300, height=230, title=title)
        )
        return chart


def make_plot_from_backtest_object(
    backtest: BackTest, plotting_class: MetricPlotV2, metric: MetricBase, geojson=None
) -> alt.Chart:
    # Convert to flat representation
    flat_forecasts = convert_backtest_to_flat_forecasts(backtest.forecasts)
    flat_observations = convert_backtest_observations_to_flat_observations(backtest.dataset.observations)
    metric_data = metric.compute(flat_observations, flat_forecasts)
    return plotting_class(metric_data, geojson).plot_spec()
=======
import abc
from typing import Optional

import altair as alt
from chap_core.assessment.evaluation import Evaluation
from chap_core.assessment.flat_representations import FlatMetric
from chap_core.assessment.metrics.base import MetricBase
from chap_core.database.base_tables import DBModel
from chap_core.database.tables import BackTest

alt.renderers.enable("browser")


class MetricPlotV2(abc.ABC):
    """
    Represents types of metrics plots, that always start from raw FlatMetric data.
    Differnet plots can process this data in the way they want to produce a plot
    """

    def __init__(self, metric_data: FlatMetric, geojson: Optional[dict] = None):
        self._metric_data = metric_data

    def plot(self, title="Mean metric by horizon") -> alt.Chart:
        return self.plot_from_df(title=title)

    @abc.abstractmethod
    def plot_from_df(self, title: str = "") -> alt.Chart:
        pass

    def plot_spec(self) -> dict:
        chart = self.plot()
        return chart.to_dict(format="vega")


class VisualizationInfo(DBModel):
    id: str
    display_name: str
    description: str


class MetricByHorizonAndLocationMean(MetricPlotV2):
    visualization_info = VisualizationInfo(
        id="metric_by_horizon",
        display_name="Horizon Plot",
        description="Shows the aggregated metric by forecast horizon",
    )

    def plot_from_df(self):
        df = self._metric_data
        adf = df.groupby(["horizon_distance", "location"]).agg({"metric": "mean"}).reset_index()
        print(adf)
        chart = (
            alt.Chart(adf)
            .mark_bar(point=True)
            .encode(
                x=alt.X("horizon_distance:O", title="Horizon (periods ahead)"),
                y=alt.Y("metric:Q", title="Mean Metric Value"),
                tooltip=["horizon_distance", "location", "metric"],
            )
            .properties(width=300, height=230, title="Mean Metric by Horizon")
        )

        return chart


class MetricByHorizonV2Mean(MetricPlotV2):
    visualization_info = VisualizationInfo(
        id="metric_by_horizon",
        display_name="Horizon Plot",
        description="Shows the aggregated metric by forecast horizon",
    )

    def plot_from_df(self, title="Mean metric by horizon"):
        df = self._metric_data
        adf = df.groupby(["horizon_distance"]).agg({"metric": "mean"}).reset_index()
        chart = (
            alt.Chart(adf)
            .mark_bar(point=True)
            .encode(
                x=alt.X("horizon_distance:O", title="Horizon (periods ahead)"),
                y=alt.Y("metric:Q", title="Mean Metric Value"),
                tooltip=["horizon_distance", "metric"],
            )
            .properties(width=300, height=230, title=title)
        )

        return chart


class MetricByHorizonV2Sum(MetricPlotV2):
    visualization_info = VisualizationInfo(
        id="metric_by_horizon_sum",
        display_name="Horizon Plot (sum)",
        description="Sums metric across locations per forecast horizon",
    )

    def plot_from_df(self):
        df = self._metric_data
        chart = (
            alt.Chart(df)
            .mark_bar()
            .encode(
                x=alt.X("horizon_distance:O", title="Horizon (periods ahead)"),
                y=alt.Y("sum(metric):Q", title="Samples above truth (count)"),
                tooltip=[
                    alt.Tooltip("horizon_distance:O", title="Horizon"),
                    alt.Tooltip("sum(metric):Q", title="Count"),
                ],
            )
            .properties(width=300, height=230, title="Samples above truth by horizon")
        )

        return chart


class MetricByTimePeriodAndLocationV2Mean(MetricPlotV2):
    visualization_info = VisualizationInfo(
        id="metric_by_time_period",
        display_name="Time Period Plot",
        description="Shows the aggregated metric by time period (per location)",
    )

    def plot_from_df(self, title="Mean metric by location and time period") -> alt.Chart:
        df = self._metric_data
        adf = df.groupby(["time_period", "location"]).agg({"metric": "mean"}).reset_index()
        chart = (
            alt.Chart(adf)
            .mark_line(point=True)
            .encode(
                x=alt.X("time_period:O", title="Time period"),
                y=alt.Y("metric:Q", title="Mean Metric Value"),
                color=alt.Color("location:N", title="Location"),
                tooltip=["time_period", "location", "metric"],
            )
            .properties(width=300, height=230, title=title)
        )

        return chart


class MetricByTimePeriodV2Sum(MetricPlotV2):
    visualization_info = VisualizationInfo(
        id="metric_by_time_sum",
        display_name="Horizon Plot (sum)",
        description="Sums metric across locations per forecast horizon",
    )

    def plot_from_df(self):
        df = self._metric_data
        chart = (
            alt.Chart(df)
            .mark_line()
            .encode(
                x=alt.X("time_period:O", title="Time Period"),
                y=alt.Y("sum(metric):Q", title="Samples above truth (count)"),
                color=alt.Color("location:N", title="Location"),
                tooltip=[
                    alt.Tooltip("time_period:O", title="Time Period"),
                    alt.Tooltip("sum(metric):Q", title="Count"),
                ],
            )
            .properties(width=300, height=230, title="Samples above truth by time period")
        )

        return chart


class MetricByTimePeriodV2Mean(MetricPlotV2):
    visualization_info = VisualizationInfo(
        id="metric_by_time_mean",
        display_name="Metric by time (mean)",
        description="Mean metric across locations and horizons per time period",
    )

    def plot_from_df(self, title="Mean metric by time period"):
        df = self._metric_data
        df = df.groupby(["time_period"]).agg({"metric": "mean"}).reset_index()
        chart = (
            alt.Chart(df)
            .mark_line()
            .encode(
                x=alt.X("time_period:O", title="Time Period"),
                y=alt.Y("mean(metric):Q", title="Mean Metric Value"),
                tooltip=[
                    alt.Tooltip("time_period:O", title="Time Period"),
                    alt.Tooltip("mean(metric):Q", title="Count"),
                ],
            )
            .properties(width=300, height=230, title=title)
        )

        return chart


class MetricMapV2(MetricPlotV2):
    visualization_info = VisualizationInfo(
        id="metric_map", display_name="Map", description="Shows a map of aggregated metrics per org unit"
    )

    def __init__(self, metric_data: FlatMetric, geojson: Optional[dict] = None):
        super().__init__(metric_data, geojson)
        self._geojson = geojson

    def plot_from_df(self, title="Metric Map by location") -> alt.Chart:
        # Get the metric data DataFrame
        df = self._metric_data

        # Aggregate metrics by location (average across all time periods and horizons)
        agg_df = df.groupby("location").agg({"metric": "mean"}).reset_index()
        agg_df.rename(columns={"location": "org_unit", "metric": "value"}, inplace=True)

        # Create map visualization with geojson
        geojson_data = self._geojson

        # Build Altair map chart
        chart = (
            alt.Chart(alt.Data(values=geojson_data["features"]))
            .mark_geoshape(stroke="black", strokeWidth=0.5)
            .encode(
                color=alt.Color("value:Q", scale=alt.Scale(scheme="reds"), title="Metric Value"),
                tooltip=[alt.Tooltip("properties.name:N", title="org unit"), "value:Q"],
            )
            .transform_lookup(
                lookup="id",  # Assuming geojson has org_unit property
                from_=alt.LookupData(agg_df, "org_unit", ["value"]),
            )
            .project(type="equirectangular")  # Use equirectangular projection for proper proportions
            .properties(width=300, height=230, title=title)
        )
        return chart


def make_plot_from_backtest_object(
    backtest: BackTest, plotting_class: MetricPlotV2, metric: MetricBase, geojson=None
) -> alt.Chart:
    # Convert to flat representation using Evaluation abstraction
    evaluation = Evaluation.from_backtest(backtest)
    flat_data = evaluation.to_flat()
    metric_data = metric.compute(flat_data.observations, flat_data.forecasts)
    return plotting_class(metric_data, geojson).plot_spec()
>>>>>>> bcfafc78
<|MERGE_RESOLUTION|>--- conflicted
+++ resolved
@@ -1,13 +1,9 @@
-<<<<<<< HEAD
 import abc
 from typing import Optional
 
 import altair as alt
-from chap_core.assessment.flat_representations import (
-    FlatMetric,
-    convert_backtest_observations_to_flat_observations,
-    convert_backtest_to_flat_forecasts,
-)
+from chap_core.assessment.evaluation import Evaluation
+from chap_core.assessment.flat_representations import FlatMetric
 from chap_core.assessment.metrics.base import MetricBase
 from chap_core.database.base_tables import DBModel
 from chap_core.database.tables import BackTest
@@ -237,250 +233,8 @@
 def make_plot_from_backtest_object(
     backtest: BackTest, plotting_class: MetricPlotV2, metric: MetricBase, geojson=None
 ) -> alt.Chart:
-    # Convert to flat representation
-    flat_forecasts = convert_backtest_to_flat_forecasts(backtest.forecasts)
-    flat_observations = convert_backtest_observations_to_flat_observations(backtest.dataset.observations)
-    metric_data = metric.compute(flat_observations, flat_forecasts)
-    return plotting_class(metric_data, geojson).plot_spec()
-=======
-import abc
-from typing import Optional
-
-import altair as alt
-from chap_core.assessment.evaluation import Evaluation
-from chap_core.assessment.flat_representations import FlatMetric
-from chap_core.assessment.metrics.base import MetricBase
-from chap_core.database.base_tables import DBModel
-from chap_core.database.tables import BackTest
-
-alt.renderers.enable("browser")
-
-
-class MetricPlotV2(abc.ABC):
-    """
-    Represents types of metrics plots, that always start from raw FlatMetric data.
-    Differnet plots can process this data in the way they want to produce a plot
-    """
-
-    def __init__(self, metric_data: FlatMetric, geojson: Optional[dict] = None):
-        self._metric_data = metric_data
-
-    def plot(self, title="Mean metric by horizon") -> alt.Chart:
-        return self.plot_from_df(title=title)
-
-    @abc.abstractmethod
-    def plot_from_df(self, title: str = "") -> alt.Chart:
-        pass
-
-    def plot_spec(self) -> dict:
-        chart = self.plot()
-        return chart.to_dict(format="vega")
-
-
-class VisualizationInfo(DBModel):
-    id: str
-    display_name: str
-    description: str
-
-
-class MetricByHorizonAndLocationMean(MetricPlotV2):
-    visualization_info = VisualizationInfo(
-        id="metric_by_horizon",
-        display_name="Horizon Plot",
-        description="Shows the aggregated metric by forecast horizon",
-    )
-
-    def plot_from_df(self):
-        df = self._metric_data
-        adf = df.groupby(["horizon_distance", "location"]).agg({"metric": "mean"}).reset_index()
-        print(adf)
-        chart = (
-            alt.Chart(adf)
-            .mark_bar(point=True)
-            .encode(
-                x=alt.X("horizon_distance:O", title="Horizon (periods ahead)"),
-                y=alt.Y("metric:Q", title="Mean Metric Value"),
-                tooltip=["horizon_distance", "location", "metric"],
-            )
-            .properties(width=300, height=230, title="Mean Metric by Horizon")
-        )
-
-        return chart
-
-
-class MetricByHorizonV2Mean(MetricPlotV2):
-    visualization_info = VisualizationInfo(
-        id="metric_by_horizon",
-        display_name="Horizon Plot",
-        description="Shows the aggregated metric by forecast horizon",
-    )
-
-    def plot_from_df(self, title="Mean metric by horizon"):
-        df = self._metric_data
-        adf = df.groupby(["horizon_distance"]).agg({"metric": "mean"}).reset_index()
-        chart = (
-            alt.Chart(adf)
-            .mark_bar(point=True)
-            .encode(
-                x=alt.X("horizon_distance:O", title="Horizon (periods ahead)"),
-                y=alt.Y("metric:Q", title="Mean Metric Value"),
-                tooltip=["horizon_distance", "metric"],
-            )
-            .properties(width=300, height=230, title=title)
-        )
-
-        return chart
-
-
-class MetricByHorizonV2Sum(MetricPlotV2):
-    visualization_info = VisualizationInfo(
-        id="metric_by_horizon_sum",
-        display_name="Horizon Plot (sum)",
-        description="Sums metric across locations per forecast horizon",
-    )
-
-    def plot_from_df(self):
-        df = self._metric_data
-        chart = (
-            alt.Chart(df)
-            .mark_bar()
-            .encode(
-                x=alt.X("horizon_distance:O", title="Horizon (periods ahead)"),
-                y=alt.Y("sum(metric):Q", title="Samples above truth (count)"),
-                tooltip=[
-                    alt.Tooltip("horizon_distance:O", title="Horizon"),
-                    alt.Tooltip("sum(metric):Q", title="Count"),
-                ],
-            )
-            .properties(width=300, height=230, title="Samples above truth by horizon")
-        )
-
-        return chart
-
-
-class MetricByTimePeriodAndLocationV2Mean(MetricPlotV2):
-    visualization_info = VisualizationInfo(
-        id="metric_by_time_period",
-        display_name="Time Period Plot",
-        description="Shows the aggregated metric by time period (per location)",
-    )
-
-    def plot_from_df(self, title="Mean metric by location and time period") -> alt.Chart:
-        df = self._metric_data
-        adf = df.groupby(["time_period", "location"]).agg({"metric": "mean"}).reset_index()
-        chart = (
-            alt.Chart(adf)
-            .mark_line(point=True)
-            .encode(
-                x=alt.X("time_period:O", title="Time period"),
-                y=alt.Y("metric:Q", title="Mean Metric Value"),
-                color=alt.Color("location:N", title="Location"),
-                tooltip=["time_period", "location", "metric"],
-            )
-            .properties(width=300, height=230, title=title)
-        )
-
-        return chart
-
-
-class MetricByTimePeriodV2Sum(MetricPlotV2):
-    visualization_info = VisualizationInfo(
-        id="metric_by_time_sum",
-        display_name="Horizon Plot (sum)",
-        description="Sums metric across locations per forecast horizon",
-    )
-
-    def plot_from_df(self):
-        df = self._metric_data
-        chart = (
-            alt.Chart(df)
-            .mark_line()
-            .encode(
-                x=alt.X("time_period:O", title="Time Period"),
-                y=alt.Y("sum(metric):Q", title="Samples above truth (count)"),
-                color=alt.Color("location:N", title="Location"),
-                tooltip=[
-                    alt.Tooltip("time_period:O", title="Time Period"),
-                    alt.Tooltip("sum(metric):Q", title="Count"),
-                ],
-            )
-            .properties(width=300, height=230, title="Samples above truth by time period")
-        )
-
-        return chart
-
-
-class MetricByTimePeriodV2Mean(MetricPlotV2):
-    visualization_info = VisualizationInfo(
-        id="metric_by_time_mean",
-        display_name="Metric by time (mean)",
-        description="Mean metric across locations and horizons per time period",
-    )
-
-    def plot_from_df(self, title="Mean metric by time period"):
-        df = self._metric_data
-        df = df.groupby(["time_period"]).agg({"metric": "mean"}).reset_index()
-        chart = (
-            alt.Chart(df)
-            .mark_line()
-            .encode(
-                x=alt.X("time_period:O", title="Time Period"),
-                y=alt.Y("mean(metric):Q", title="Mean Metric Value"),
-                tooltip=[
-                    alt.Tooltip("time_period:O", title="Time Period"),
-                    alt.Tooltip("mean(metric):Q", title="Count"),
-                ],
-            )
-            .properties(width=300, height=230, title=title)
-        )
-
-        return chart
-
-
-class MetricMapV2(MetricPlotV2):
-    visualization_info = VisualizationInfo(
-        id="metric_map", display_name="Map", description="Shows a map of aggregated metrics per org unit"
-    )
-
-    def __init__(self, metric_data: FlatMetric, geojson: Optional[dict] = None):
-        super().__init__(metric_data, geojson)
-        self._geojson = geojson
-
-    def plot_from_df(self, title="Metric Map by location") -> alt.Chart:
-        # Get the metric data DataFrame
-        df = self._metric_data
-
-        # Aggregate metrics by location (average across all time periods and horizons)
-        agg_df = df.groupby("location").agg({"metric": "mean"}).reset_index()
-        agg_df.rename(columns={"location": "org_unit", "metric": "value"}, inplace=True)
-
-        # Create map visualization with geojson
-        geojson_data = self._geojson
-
-        # Build Altair map chart
-        chart = (
-            alt.Chart(alt.Data(values=geojson_data["features"]))
-            .mark_geoshape(stroke="black", strokeWidth=0.5)
-            .encode(
-                color=alt.Color("value:Q", scale=alt.Scale(scheme="reds"), title="Metric Value"),
-                tooltip=[alt.Tooltip("properties.name:N", title="org unit"), "value:Q"],
-            )
-            .transform_lookup(
-                lookup="id",  # Assuming geojson has org_unit property
-                from_=alt.LookupData(agg_df, "org_unit", ["value"]),
-            )
-            .project(type="equirectangular")  # Use equirectangular projection for proper proportions
-            .properties(width=300, height=230, title=title)
-        )
-        return chart
-
-
-def make_plot_from_backtest_object(
-    backtest: BackTest, plotting_class: MetricPlotV2, metric: MetricBase, geojson=None
-) -> alt.Chart:
     # Convert to flat representation using Evaluation abstraction
     evaluation = Evaluation.from_backtest(backtest)
     flat_data = evaluation.to_flat()
     metric_data = metric.compute(flat_data.observations, flat_data.forecasts)
-    return plotting_class(metric_data, geojson).plot_spec()
->>>>>>> bcfafc78
+    return plotting_class(metric_data, geojson).plot_spec()