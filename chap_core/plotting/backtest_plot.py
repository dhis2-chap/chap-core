<<<<<<< HEAD
from abc import ABC, abstractmethod

import pandas as pd
from altair import FacetChart

from chap_core.assessment.flat_representations import convert_backtest_observations_to_flat_observations
from chap_core.database.tables import BackTest
import altair as alt
import textwrap

alt.data_transformers.enable("vegafusion")


def title_chart(text: str, width: int = 600, font_size: int = 24, pad: int = 10):
    """Return an Altair chart that just displays a title."""
    return (
        alt.Chart(pd.DataFrame({"x": [0], "y": [0]}))
        .mark_text(
            text=text,
            fontSize=font_size,
            fontWeight="bold",
            align="center",
            baseline="top",
        )
        .properties(width=width, height=font_size + pad)
    )


def text_chart(text, line_length=80, font_size=12, align="left", pad_bottom=50):
    import altair as alt
    import pandas as pd

    lines = textwrap.wrap(text, width=line_length)
    df = pd.DataFrame({"line": lines, "y": range(len(lines))})

    line_spacing = font_size + 2
    total_height = len(lines) * line_spacing + pad_bottom

    chart = (
        alt.Chart(df)
        .mark_text(align=align, baseline="top", fontSize=font_size)
        .encode(text="line", y=alt.Y("y:O", axis=None))
        .properties(height=total_height)
    )
    return chart


def clean_time(period):
    """Convert period to ISO date format for Altair/vegafusion compatibility."""
    if len(period) == 6:
        # YYYYMM format -> YYYY-MM-01 (add day for full date)
        return f"{period[:4]}-{period[4:]}-01"
    elif len(period) == 7 and period[4] == "-":
        # YYYY-MM format -> YYYY-MM-01 (add day for full date)
        return f"{period}-01"
    else:
        return period


class BackTestPlotBase(ABC):
    """
    Abstract base class for backtest plotting.

    Subclasses must implement:
    - from_backtest: Class method to create plot instance from a BackTest object
    - plot: Method to generate and return the visualization
    - name: Class variable with the name of the plot type
    """

    name: str = ""

    @classmethod
    @abstractmethod
    def from_backtest(cls, backtest: BackTest):
        """
        Create a plot instance from a BackTest object.

        Parameters
        ----------
        backtest : BackTest
            The backtest object containing forecast and observation data

        Returns
        -------
        BackTestPlotBase
            An instance of the concrete plot class
        """
        pass

    @abstractmethod
    def plot(self):
        """
        Generate and return the visualization.

        Returns
        -------
        Chart object (implementation-specific)
            The visualization object (e.g., FacetChart for Altair-based plots)
        """
        pass


class EvaluationBackTestPlot(BackTestPlotBase):
    """
    Backtest-plot that shows truth vs predictions over time.
    """

    name: str = "Evaluation Plot"

    def __init__(self, forecast_df: pd.DataFrame, observed_df: pd.DataFrame):
        self._forecast = forecast_df
        self._observed = observed_df

    @classmethod
    def from_backtest(cls, backtest: BackTest) -> "EvaluationBackTestPlot":
        rows = []
        quantiles = [0.1, 0.25, 0.5, 0.75, 0.9]
        for bt_forecast in backtest.forecasts:
            rows.append(
                {
                    "time_period": clean_time(bt_forecast.period),
                    "location": bt_forecast.org_unit,
                    "split_period": clean_time(bt_forecast.last_seen_period),
                }
                | {f"q_{int(q * 100)}": v for q, v in zip(quantiles, bt_forecast.get_quantiles(quantiles))}
            )
        df = pd.DataFrame(rows)
        flat_observations = convert_backtest_observations_to_flat_observations(backtest.dataset.observations)
        flat_observations["time_period"] = flat_observations["time_period"].apply(clean_time)
        return cls(df, flat_observations)

    def plot(self) -> FacetChart:
        # Replicate observations for each split_period to show in all facets
        unique_split_periods = self._forecast["split_period"].unique()

        # Create observed data with all combinations of split_period
        observed_replicated = []
        for split_period in unique_split_periods:
            tmp = self._observed.copy()
            tmp["split_period"] = split_period
            observed_replicated.append(tmp)

        observed_with_split = pd.concat(observed_replicated, ignore_index=True)

        # Combine all data into a single dataset for faceting
        # Add a column to distinguish data types
        forecast_data = self._forecast.copy()
        forecast_data["data_type"] = "forecast"

        observed_data = observed_with_split.copy()
        observed_data["data_type"] = "observed"

        # Align column names - add disease_cases to forecast (as NaN) and quantiles to observed (as NaN)
        for col in ["q_10", "q_25", "q_50", "q_75", "q_90"]:
            if col not in observed_data.columns:
                observed_data[col] = None

        if "disease_cases" not in forecast_data.columns:
            forecast_data["disease_cases"] = None

        # Drop all-NA columns before concatenation to avoid FutureWarning
        forecast_data = forecast_data.dropna(axis=1, how="all")
        observed_data = observed_data.dropna(axis=1, how="all")

        # Combine datasets
        combined_data = pd.concat([forecast_data, observed_data], ignore_index=True)

        # Create base chart with combined data
        base = alt.Chart(combined_data)

        # Forecast line (median)
        line = (
            base.transform_filter(alt.datum.data_type == "forecast")
            .mark_line()
            .encode(
                x="time_period:T",
                y=alt.Y("q_50:Q", scale=alt.Scale(zero=False)),
            )
        )

        # Error bands
        error1 = (
            base.transform_filter(alt.datum.data_type == "forecast")
            .mark_errorband(color="blue", opacity=0.3)
            .encode(
                x="time_period:T",
                y=alt.Y("q_10:Q", scale=alt.Scale(zero=False)),
                y2="q_90:Q",
            )
        )

        error2 = (
            base.transform_filter(alt.datum.data_type == "forecast")
            .mark_errorband(color="blue", opacity=0.5)
            .encode(
                x="time_period:T",
                y=alt.Y("q_25:Q", scale=alt.Scale(zero=False)),
                y2="q_75:Q",
            )
        )

        # Observations
        observations = (
            base.transform_filter(alt.datum.data_type == "observed")
            .mark_line(color="orange")
            .encode(
                x="time_period:T",
                y=alt.Y("disease_cases:Q", scale=alt.Scale(zero=False)),
            )
        )

        # Layer all components
        full_layer = error1 + error2 + line + observations

        # Facet the combined layer
        return (
            full_layer.facet(column="split_period:O", row="location:N")
            .resolve_scale(y="independent")
            .properties(title="BackTest Forecasts with Observations")
        )
=======
from abc import ABC, abstractmethod

import pandas as pd
from altair import FacetChart

from chap_core.assessment.evaluation import Evaluation
from chap_core.database.tables import BackTest
import altair as alt
import textwrap

alt.data_transformers.enable("vegafusion")


def title_chart(text: str, width: int = 600, font_size: int = 24, pad: int = 10):
    """Return an Altair chart that just displays a title."""
    return (
        alt.Chart(pd.DataFrame({"x": [0], "y": [0]}))
        .mark_text(
            text=text,
            fontSize=font_size,
            fontWeight="bold",
            align="center",
            baseline="top",
        )
        .properties(width=width, height=font_size + pad)
    )


def text_chart(text, line_length=80, font_size=12, align="left", pad_bottom=50):
    import altair as alt
    import pandas as pd

    lines = textwrap.wrap(text, width=line_length)
    df = pd.DataFrame({"line": lines, "y": range(len(lines))})

    line_spacing = font_size + 2
    total_height = len(lines) * line_spacing + pad_bottom

    chart = (
        alt.Chart(df)
        .mark_text(align=align, baseline="top", fontSize=font_size)
        .encode(text="line", y=alt.Y("y:O", axis=None))
        .properties(height=total_height)
    )
    return chart


def clean_time(period):
    """Convert period to ISO date format for Altair/vegafusion compatibility."""
    if len(period) == 6:
        # YYYYMM format -> YYYY-MM-01 (add day for full date)
        return f"{period[:4]}-{period[4:]}-01"
    elif len(period) == 7 and period[4] == "-":
        # YYYY-MM format -> YYYY-MM-01 (add day for full date)
        return f"{period}-01"
    else:
        return period


class BackTestPlotBase(ABC):
    """
    Abstract base class for backtest plotting.

    Subclasses must implement:
    - from_backtest: Class method to create plot instance from a BackTest object
    - plot: Method to generate and return the visualization
    - name: Class variable with the name of the plot type
    """

    name: str = ""

    @classmethod
    @abstractmethod
    def from_backtest(cls, backtest: BackTest):
        """
        Create a plot instance from a BackTest object.

        Parameters
        ----------
        backtest : BackTest
            The backtest object containing forecast and observation data

        Returns
        -------
        BackTestPlotBase
            An instance of the concrete plot class
        """
        pass

    @abstractmethod
    def plot(self):
        """
        Generate and return the visualization.

        Returns
        -------
        Chart object (implementation-specific)
            The visualization object (e.g., FacetChart for Altair-based plots)
        """
        pass


class EvaluationBackTestPlot(BackTestPlotBase):
    """
    Backtest-plot that shows truth vs predictions over time.
    """

    name: str = "Evaluation Plot"

    def __init__(self, forecast_df: pd.DataFrame, observed_df: pd.DataFrame):
        self._forecast = forecast_df
        self._observed = observed_df

    @classmethod
    def from_backtest(cls, backtest: BackTest) -> "EvaluationBackTestPlot":
        rows = []
        quantiles = [0.1, 0.25, 0.5, 0.75, 0.9]
        for bt_forecast in backtest.forecasts:
            rows.append(
                {
                    "time_period": clean_time(bt_forecast.period),
                    "location": bt_forecast.org_unit,
                    "split_period": clean_time(bt_forecast.last_seen_period),
                }
                | {f"q_{int(q * 100)}": v for q, v in zip(quantiles, bt_forecast.get_quantiles(quantiles))}
            )
        df = pd.DataFrame(rows)

        # Use Evaluation abstraction for observations
        evaluation = Evaluation.from_backtest(backtest)
        flat_observations = evaluation.to_flat().observations.copy()
        flat_observations["time_period"] = flat_observations["time_period"].apply(clean_time)
        return cls(df, flat_observations)

    def plot(self) -> FacetChart:
        # Replicate observations for each split_period to show in all facets
        unique_split_periods = self._forecast["split_period"].unique()

        # Create observed data with all combinations of split_period
        observed_replicated = []
        for split_period in unique_split_periods:
            tmp = self._observed.copy()
            tmp["split_period"] = split_period
            observed_replicated.append(tmp)

        observed_with_split = pd.concat(observed_replicated, ignore_index=True)

        # Combine all data into a single dataset for faceting
        # Add a column to distinguish data types
        forecast_data = self._forecast.copy()
        forecast_data["data_type"] = "forecast"

        observed_data = observed_with_split.copy()
        observed_data["data_type"] = "observed"

        # Align column names - add disease_cases to forecast (as NaN) and quantiles to observed (as NaN)
        for col in ["q_10", "q_25", "q_50", "q_75", "q_90"]:
            if col not in observed_data.columns:
                observed_data[col] = None

        if "disease_cases" not in forecast_data.columns:
            forecast_data["disease_cases"] = None

        # Drop all-NA columns before concatenation to avoid FutureWarning
        forecast_data = forecast_data.dropna(axis=1, how="all")
        observed_data = observed_data.dropna(axis=1, how="all")

        # Combine datasets
        combined_data = pd.concat([forecast_data, observed_data], ignore_index=True)

        # Create base chart with combined data
        base = alt.Chart(combined_data)

        # Forecast line (median)
        line = (
            base.transform_filter(alt.datum.data_type == "forecast")
            .mark_line()
            .encode(
                x="time_period:T",
                y=alt.Y("q_50:Q", scale=alt.Scale(zero=False)),
            )
        )

        # Error bands
        error1 = (
            base.transform_filter(alt.datum.data_type == "forecast")
            .mark_errorband(color="blue", opacity=0.3)
            .encode(
                x="time_period:T",
                y=alt.Y("q_10:Q", scale=alt.Scale(zero=False)),
                y2="q_90:Q",
            )
        )

        error2 = (
            base.transform_filter(alt.datum.data_type == "forecast")
            .mark_errorband(color="blue", opacity=0.5)
            .encode(
                x="time_period:T",
                y=alt.Y("q_25:Q", scale=alt.Scale(zero=False)),
                y2="q_75:Q",
            )
        )

        # Observations
        observations = (
            base.transform_filter(alt.datum.data_type == "observed")
            .mark_line(color="orange")
            .encode(
                x="time_period:T",
                y=alt.Y("disease_cases:Q", scale=alt.Scale(zero=False)),
            )
        )

        # Layer all components
        full_layer = error1 + error2 + line + observations

        # Facet the combined layer
        return (
            full_layer.facet(column="split_period:O", row="location:N")
            .resolve_scale(y="independent")
            .properties(title="BackTest Forecasts with Observations")
        )
>>>>>>> bcfafc78
<|MERGE_RESOLUTION|>--- conflicted
+++ resolved
@@ -1,10 +1,9 @@
-<<<<<<< HEAD
 from abc import ABC, abstractmethod
 
 import pandas as pd
 from altair import FacetChart
 
-from chap_core.assessment.flat_representations import convert_backtest_observations_to_flat_observations
+from chap_core.assessment.evaluation import Evaluation
 from chap_core.database.tables import BackTest
 import altair as alt
 import textwrap
@@ -126,7 +125,10 @@
                 | {f"q_{int(q * 100)}": v for q, v in zip(quantiles, bt_forecast.get_quantiles(quantiles))}
             )
         df = pd.DataFrame(rows)
-        flat_observations = convert_backtest_observations_to_flat_observations(backtest.dataset.observations)
+
+        # Use Evaluation abstraction for observations
+        evaluation = Evaluation.from_backtest(backtest)
+        flat_observations = evaluation.to_flat().observations.copy()
         flat_observations["time_period"] = flat_observations["time_period"].apply(clean_time)
         return cls(df, flat_observations)
 
@@ -218,229 +220,4 @@
             full_layer.facet(column="split_period:O", row="location:N")
             .resolve_scale(y="independent")
             .properties(title="BackTest Forecasts with Observations")
-        )
-=======
-from abc import ABC, abstractmethod
-
-import pandas as pd
-from altair import FacetChart
-
-from chap_core.assessment.evaluation import Evaluation
-from chap_core.database.tables import BackTest
-import altair as alt
-import textwrap
-
-alt.data_transformers.enable("vegafusion")
-
-
-def title_chart(text: str, width: int = 600, font_size: int = 24, pad: int = 10):
-    """Return an Altair chart that just displays a title."""
-    return (
-        alt.Chart(pd.DataFrame({"x": [0], "y": [0]}))
-        .mark_text(
-            text=text,
-            fontSize=font_size,
-            fontWeight="bold",
-            align="center",
-            baseline="top",
-        )
-        .properties(width=width, height=font_size + pad)
-    )
-
-
-def text_chart(text, line_length=80, font_size=12, align="left", pad_bottom=50):
-    import altair as alt
-    import pandas as pd
-
-    lines = textwrap.wrap(text, width=line_length)
-    df = pd.DataFrame({"line": lines, "y": range(len(lines))})
-
-    line_spacing = font_size + 2
-    total_height = len(lines) * line_spacing + pad_bottom
-
-    chart = (
-        alt.Chart(df)
-        .mark_text(align=align, baseline="top", fontSize=font_size)
-        .encode(text="line", y=alt.Y("y:O", axis=None))
-        .properties(height=total_height)
-    )
-    return chart
-
-
-def clean_time(period):
-    """Convert period to ISO date format for Altair/vegafusion compatibility."""
-    if len(period) == 6:
-        # YYYYMM format -> YYYY-MM-01 (add day for full date)
-        return f"{period[:4]}-{period[4:]}-01"
-    elif len(period) == 7 and period[4] == "-":
-        # YYYY-MM format -> YYYY-MM-01 (add day for full date)
-        return f"{period}-01"
-    else:
-        return period
-
-
-class BackTestPlotBase(ABC):
-    """
-    Abstract base class for backtest plotting.
-
-    Subclasses must implement:
-    - from_backtest: Class method to create plot instance from a BackTest object
-    - plot: Method to generate and return the visualization
-    - name: Class variable with the name of the plot type
-    """
-
-    name: str = ""
-
-    @classmethod
-    @abstractmethod
-    def from_backtest(cls, backtest: BackTest):
-        """
-        Create a plot instance from a BackTest object.
-
-        Parameters
-        ----------
-        backtest : BackTest
-            The backtest object containing forecast and observation data
-
-        Returns
-        -------
-        BackTestPlotBase
-            An instance of the concrete plot class
-        """
-        pass
-
-    @abstractmethod
-    def plot(self):
-        """
-        Generate and return the visualization.
-
-        Returns
-        -------
-        Chart object (implementation-specific)
-            The visualization object (e.g., FacetChart for Altair-based plots)
-        """
-        pass
-
-
-class EvaluationBackTestPlot(BackTestPlotBase):
-    """
-    Backtest-plot that shows truth vs predictions over time.
-    """
-
-    name: str = "Evaluation Plot"
-
-    def __init__(self, forecast_df: pd.DataFrame, observed_df: pd.DataFrame):
-        self._forecast = forecast_df
-        self._observed = observed_df
-
-    @classmethod
-    def from_backtest(cls, backtest: BackTest) -> "EvaluationBackTestPlot":
-        rows = []
-        quantiles = [0.1, 0.25, 0.5, 0.75, 0.9]
-        for bt_forecast in backtest.forecasts:
-            rows.append(
-                {
-                    "time_period": clean_time(bt_forecast.period),
-                    "location": bt_forecast.org_unit,
-                    "split_period": clean_time(bt_forecast.last_seen_period),
-                }
-                | {f"q_{int(q * 100)}": v for q, v in zip(quantiles, bt_forecast.get_quantiles(quantiles))}
-            )
-        df = pd.DataFrame(rows)
-
-        # Use Evaluation abstraction for observations
-        evaluation = Evaluation.from_backtest(backtest)
-        flat_observations = evaluation.to_flat().observations.copy()
-        flat_observations["time_period"] = flat_observations["time_period"].apply(clean_time)
-        return cls(df, flat_observations)
-
-    def plot(self) -> FacetChart:
-        # Replicate observations for each split_period to show in all facets
-        unique_split_periods = self._forecast["split_period"].unique()
-
-        # Create observed data with all combinations of split_period
-        observed_replicated = []
-        for split_period in unique_split_periods:
-            tmp = self._observed.copy()
-            tmp["split_period"] = split_period
-            observed_replicated.append(tmp)
-
-        observed_with_split = pd.concat(observed_replicated, ignore_index=True)
-
-        # Combine all data into a single dataset for faceting
-        # Add a column to distinguish data types
-        forecast_data = self._forecast.copy()
-        forecast_data["data_type"] = "forecast"
-
-        observed_data = observed_with_split.copy()
-        observed_data["data_type"] = "observed"
-
-        # Align column names - add disease_cases to forecast (as NaN) and quantiles to observed (as NaN)
-        for col in ["q_10", "q_25", "q_50", "q_75", "q_90"]:
-            if col not in observed_data.columns:
-                observed_data[col] = None
-
-        if "disease_cases" not in forecast_data.columns:
-            forecast_data["disease_cases"] = None
-
-        # Drop all-NA columns before concatenation to avoid FutureWarning
-        forecast_data = forecast_data.dropna(axis=1, how="all")
-        observed_data = observed_data.dropna(axis=1, how="all")
-
-        # Combine datasets
-        combined_data = pd.concat([forecast_data, observed_data], ignore_index=True)
-
-        # Create base chart with combined data
-        base = alt.Chart(combined_data)
-
-        # Forecast line (median)
-        line = (
-            base.transform_filter(alt.datum.data_type == "forecast")
-            .mark_line()
-            .encode(
-                x="time_period:T",
-                y=alt.Y("q_50:Q", scale=alt.Scale(zero=False)),
-            )
-        )
-
-        # Error bands
-        error1 = (
-            base.transform_filter(alt.datum.data_type == "forecast")
-            .mark_errorband(color="blue", opacity=0.3)
-            .encode(
-                x="time_period:T",
-                y=alt.Y("q_10:Q", scale=alt.Scale(zero=False)),
-                y2="q_90:Q",
-            )
-        )
-
-        error2 = (
-            base.transform_filter(alt.datum.data_type == "forecast")
-            .mark_errorband(color="blue", opacity=0.5)
-            .encode(
-                x="time_period:T",
-                y=alt.Y("q_25:Q", scale=alt.Scale(zero=False)),
-                y2="q_75:Q",
-            )
-        )
-
-        # Observations
-        observations = (
-            base.transform_filter(alt.datum.data_type == "observed")
-            .mark_line(color="orange")
-            .encode(
-                x="time_period:T",
-                y=alt.Y("disease_cases:Q", scale=alt.Scale(zero=False)),
-            )
-        )
-
-        # Layer all components
-        full_layer = error1 + error2 + line + observations
-
-        # Facet the combined layer
-        return (
-            full_layer.facet(column="split_period:O", row="location:N")
-            .resolve_scale(y="independent")
-            .properties(title="BackTest Forecasts with Observations")
-        )
->>>>>>> bcfafc78
+        )