--- conflicted
+++ resolved
@@ -1,4 +1,3 @@
-<<<<<<< HEAD
 """
 This module contains rest api endpoints for CRUDish operations on the database
 Create/Post endpoints will either return the database id of the created object or a job id
@@ -206,7 +205,7 @@
 @router.get("/predictions", response_model=list[PredictionInfo])
 async def get_predictions(session: Session = Depends(get_session)):
     session_wrapper = SessionWrapper(session=session)
-    return session_wrapper.list_all(Prediction)
+    return [prediction for prediction in session_wrapper.list_all(Prediction) if prediction.configured_model is not None]
 
 
 @router.get("/predictions/{predictionId}", response_model=PredictionInfo)
@@ -436,444 +435,4 @@
     debug = session.get(DebugEntry, debug_id)
     if debug is None:
         raise HTTPException(status_code=404, detail="Debug entry not found")
-    return debug
-=======
-"""
-This module contains rest api endpoints for CRUDish operations on the database
-Create/Post endpoints will either return the database id of the created object or a job id
-that can later be used to retrieve the database id of the created object.
-
-List endpoints will return a list of objects in the database without full data
-
-Get endpoints will return a single object with full data
-
-We try to make the returned objects look as much as possible like the objects in the database
-This is achieved by subclassing common basemodels in the read objects and database table objects
-
-Magic is used to make the returned objects camelCase while internal objects are snake_case
-
-"""
-
-import json
-import logging
-from functools import partial
-from typing import Annotated, List, Optional
-
-import numpy as np
-import pandas as pd
-from fastapi import APIRouter, Depends, File, HTTPException, Path, Query, UploadFile
-from sqlalchemy.orm import selectinload
-from sqlmodel import Session, select
-
-import chap_core.rest_api.db_worker_functions as wf
-from chap_core.api_types import FeatureCollectionModel
-from chap_core.data import DataSet as InMemoryDataSet
-from chap_core.database.base_tables import DBModel
-from chap_core.database.database import SessionWrapper
-from chap_core.database.dataset_tables import (
-    DataSet,
-    DataSetWithObservations,
-    ObservationBase,
-    DataSetInfo,
-    DataSetCreateInfo,
-)
-from chap_core.database.debug import DebugEntry
-from chap_core.database.model_spec_tables import ModelSpecRead
-from chap_core.database.model_templates_and_config_tables import (
-    ConfiguredModelDB,
-    ModelConfiguration,
-    ModelTemplateDB,
-    ModelTemplateInformation,
-    ModelTemplateMetaData,
-)
-from chap_core.database.tables import BackTest, Prediction, PredictionInfo
-from chap_core.datatypes import FullData, HealthPopulationData
-from chap_core.geometry import Polygons
-from chap_core.rest_api.celery_tasks import CeleryPool
-from chap_core.spatio_temporal_data.converters import observations_to_dataset
-
-from ...data_models import BackTestCreate, BackTestRead, JobResponse
-from .dependencies import get_database_url, get_session, get_settings
-
-logger = logging.getLogger(__name__)
-
-router = APIRouter(prefix="/crud", tags=["crud"])
-
-router_get = partial(router.get, response_model_by_alias=True)  # MAGIC!: This makes the endpoints return camelCase
-worker = CeleryPool()
-
-
-###########
-# backtests
-
-
-@router.get("/backtests", response_model=list[BackTestRead])  # This should be called list
-async def get_backtests(session: Session = Depends(get_session)):
-    """
-    Returns a list of backtests/evaluations with only the id and name
-    """
-    backtests = session.exec(
-        select(BackTest).options(
-            selectinload(BackTest.dataset).defer(DataSet.geojson),
-            selectinload(BackTest.configured_model).selectinload(ConfiguredModelDB.model_template),
-        )
-    ).all()
-    return backtests
-
-
-@router_get("/backtests/{backtestId}/full", response_model=BackTest)
-async def get_backtest(backtest_id: Annotated[int, Path(alias="backtestId")], session: Session = Depends(get_session)):
-    backtest = session.get(BackTest, backtest_id)
-    if backtest is None:
-        raise HTTPException(status_code=404, detail="BackTest not found")
-    return backtest
-
-
-@router_get("/backtests/{backtestId}/info", response_model=BackTestRead)
-def get_backtest_info(backtest_id: Annotated[int, Path(alias="backtestId")], session: Session = Depends(get_session)):
-    backtest = session.exec(
-        select(BackTest)
-        .where(BackTest.id == backtest_id)
-        .options(
-            selectinload(BackTest.dataset).defer(DataSet.geojson),
-            selectinload(BackTest.configured_model).selectinload(ConfiguredModelDB.model_template),
-        )
-    ).first()
-    if backtest is None:
-        raise HTTPException(status_code=404, detail="BackTest not found")
-    return backtest
-
-
-class BackTestUpdate(DBModel):
-    name: str = None
-
-
-@router.post("/backtests", response_model=JobResponse)
-async def create_backtest(backtest: BackTestCreate, database_url: str = Depends(get_database_url)):
-    job = worker.queue_db(wf.run_backtest, backtest, database_url=database_url)
-
-    return JobResponse(id=job.id)
-
-
-@router.delete("/backtests/{backtestId}")
-async def delete_backtest(
-    backtest_id: Annotated[int, Path(alias="backtestId")], session: Session = Depends(get_session)
-):
-    backtest = session.get(BackTest, backtest_id)
-    if backtest is None:
-        raise HTTPException(status_code=404, detail="BackTest not found")
-    session.delete(backtest)
-    session.commit()
-    return {"message": "deleted"}
-
-
-@router.patch("/backtests/{backtestId}", response_model=BackTestRead)
-async def update_backtest(
-    backtest_id: Annotated[int, Path(alias="backtestId")],
-    backtest_update: BackTestUpdate,
-    session: Session = Depends(get_session),
-):
-    db_backtest = session.get(BackTest, backtest_id)
-    if not db_backtest:
-        raise HTTPException(status_code=404, detail="BackTest not found")
-
-    update_data = backtest_update.model_dump(exclude_unset=True)
-    for key, value in update_data.items():
-        setattr(db_backtest, key, value)
-
-    session.add(db_backtest)
-    session.commit()
-
-    # Reload with eager loading to avoid lazy-load issues
-    db_backtest = session.exec(
-        select(BackTest)
-        .where(BackTest.id == backtest_id)
-        .options(
-            selectinload(BackTest.dataset).defer(DataSet.geojson),
-            selectinload(BackTest.configured_model).selectinload(ConfiguredModelDB.model_template),
-        )
-    ).first()
-    return db_backtest
-
-
-@router.delete("/backtests")
-async def delete_backtest_batch(ids: Annotated[str, Query(alias="ids")], session: Session = Depends(get_session)):
-    deleted_count = 0
-    backtest_ids_list = []
-
-    if not ids:
-        raise HTTPException(status_code=400, detail="No backtest IDs provided.")
-    raw_id_parts = ids.split(",")
-    if not any(part.strip() for part in raw_id_parts):
-        raise HTTPException(
-            status_code=400, detail="No valid IDs provided. Input consists of only commas or whitespace."
-        )
-    for id_str_part in raw_id_parts:
-        stripped_id_str = id_str_part.strip()
-        if not stripped_id_str:
-            # Handle empty segments from inputs like "1,,2" or "1,"
-            raise HTTPException(
-                status_code=400,
-                detail=f"Invalid ID format: found empty ID segment in '{ids}'. IDs must be non-empty, comma-separated integers.",
-            )
-        try:
-            backtest_ids_list.append(int(stripped_id_str))
-        except ValueError:
-            raise HTTPException(
-                status_code=400, detail=f"Invalid ID format: '{stripped_id_str}' is not a valid integer in '{ids}'."
-            )
-
-    for backtest_id in backtest_ids_list:
-        backtest = session.get(BackTest, backtest_id)
-        if backtest is not None:
-            session.delete(backtest)
-            deleted_count += 1
-    session.commit()
-    return {"message": f"Deleted {deleted_count} backtests"}
-
-
-###########
-# predictions
-
-
-class PredictionCreate(DBModel):
-    dataset_id: int
-    estimator_id: str
-    n_periods: int
-
-
-@router.get("/predictions", response_model=list[PredictionInfo])
-async def get_predictions(session: Session = Depends(get_session)):
-    session_wrapper = SessionWrapper(session=session)
-    return [prediction for prediction in session_wrapper.list_all(Prediction) if prediction.configured_model is not None]
-
-
-@router.get("/predictions/{predictionId}", response_model=PredictionInfo)
-async def get_prediction(
-    prediction_id: Annotated[int, Path(alias="predictionId")], session: Session = Depends(get_session)
-):
-    prediction = session.get(Prediction, prediction_id)
-    if prediction is None:
-        raise HTTPException(status_code=404, detail="Prediction not found")
-    return prediction
-
-
-@router.post("/predictions", response_model=JobResponse)
-async def create_prediction(prediction: PredictionCreate):
-    raise HTTPException(status_code=501, detail="Not implemented")
-
-
-@router.delete("/predictions/{predictionId}")
-async def delete_prediction(
-    prediction_id: Annotated[int, Path(alias="predictionId")], session: Session = Depends(get_session)
-):
-    prediction = session.get(Prediction, prediction_id)
-    if prediction is None:
-        raise HTTPException(status_code=404, detail="Prediction not found")
-    session.delete(prediction)
-    session.commit()
-    return {"message": "deleted"}
-
-
-###########
-# datasets
-
-
-class DataBaseResponse(DBModel):
-    id: int
-
-
-class DatasetCreate(DataSetCreateInfo):
-    observations: List[ObservationBase]
-    geojson: FeatureCollectionModel
-
-
-@router.get("/datasets", response_model=list[DataSetInfo])
-async def get_datasets(session: Session = Depends(get_session)):
-    datasets = session.exec(select(DataSet)).all()
-    return datasets
-
-
-@router.get("/datasets/{datasetId}", response_model=DataSetWithObservations)
-async def get_dataset(dataset_id: Annotated[int, Path(alias="datasetId")], session: Session = Depends(get_session)):
-    # dataset = session.exec(select(DataSet).where(DataSet.id == dataset_id)).first()
-    dataset = session.get(DataSet, dataset_id)
-    assert len(dataset.observations) > 0
-    for obs in dataset.observations:
-        try:
-            obs.value = obs.value if obs.value is None or np.isfinite(obs.value) else None
-        except:
-            raise
-    if dataset is None:
-        raise HTTPException(status_code=404, detail="Dataset not found")
-    return dataset
-
-
-@router.post("/datasets")
-async def create_dataset(
-    data: DatasetCreate, datababase_url=Depends(get_database_url), worker_settings=Depends(get_settings)
-) -> JobResponse:
-    health_data = observations_to_dataset(HealthPopulationData, data.observations, fill_missing=True)
-    health_data.set_polygons(FeatureCollectionModel.model_validate(data.geojson))
-    job = worker.queue_db(
-        wf.harmonize_and_add_health_dataset,
-        health_data.model_dump(),
-        data.name,
-        database_url=datababase_url,
-        worker_config=worker_settings,
-    )
-    return JobResponse(id=job.id)
-
-
-@router.post("/datasets/csvFile")
-async def create_dataset_csv(
-    csv_file: UploadFile = File(...),
-    geojson_file: UploadFile = File(...),
-    session: Session = Depends(get_session),
-) -> DataBaseResponse:
-    csv_content = await csv_file.read()
-    dataset = InMemoryDataSet.from_csv(pd.io.common.BytesIO(csv_content), dataclass=FullData)
-    geo_json_content = await geojson_file.read()
-    features = Polygons.from_geojson(json.loads(geo_json_content), id_property="NAME_1").feature_collection()
-    dataset_id = SessionWrapper(session=session).add_dataset("csv_file", dataset, features.model_dump_json())
-    return DataBaseResponse(id=dataset_id)
-
-
-@router.get("/datasets/{datasetId}/df")
-async def get_dataset_df(dataset_id: Annotated[int, Path(alias="datasetId")], session: Session = Depends(get_session)):
-    # dataset = session.get(DataSet, dataset_id)
-    # if dataset is None:
-    #    raise HTTPException(status_code=404, detail="Dataset not found")
-    sw = SessionWrapper(session=session)
-    in_memory_dataset = sw.get_dataset(dataset_id)
-    df = in_memory_dataset.to_pandas()
-    # Convert time_period column to strings for proper serialization
-    df["time_period"] = df["time_period"].astype(str)
-    return df.to_dict(orient="records")
-
-
-@router.delete("/datasets/{datasetId}")
-async def delete_dataset(dataset_id: Annotated[int, Path(alias="datasetId")], session: Session = Depends(get_session)):
-    # dataset = session.exec(select(DataSet).where(DataSet.id == dataset_id)).first()
-    dataset = session.get(DataSet, dataset_id)
-    if dataset is None:
-        raise HTTPException(status_code=404, detail="Dataset not found")
-    session.delete(dataset)
-    session.commit()
-    return {"message": "deleted"}
-
-
-###########
-# model templates
-
-
-class ModelTemplateRead(DBModel, ModelTemplateInformation, ModelTemplateMetaData):
-    """
-    ModelTemplateRead is a read model for the ModelTemplateDB.
-    It is used to return the model template in a readable format.
-    """
-
-    # TODO: should probably be moved somewhere else?
-    name: str
-    id: int
-    user_options: Optional[dict] = None
-    required_covariates: List[str] = []
-    version: Optional[str] = None
-
-
-@router.get("/model-templates", response_model=list[ModelTemplateRead])
-async def list_model_templates(session: Session = Depends(get_session)):
-    """
-    Lists all model templates from the db.
-    """
-    model_templates = session.exec(select(ModelTemplateDB)).all()
-    return model_templates
-
-
-###########
-# configured models
-
-
-@router.get("/configured-models", response_model=list[ModelSpecRead])
-def list_configured_models(session: Session = Depends(get_session)):
-    """List all configured models from the db"""
-    configured_models_read = SessionWrapper(session=session).get_configured_models()
-
-    # return
-    return configured_models_read
-
-
-class ModelConfigurationCreate(DBModel):
-    name: str
-    model_template_id: int
-    user_option_values: Optional[dict] = None
-    additional_continuous_covariates: List[str] = []
-
-
-@router.post("/configured-models", response_model=ConfiguredModelDB)
-def add_configured_model(
-    model_configuration: ModelConfigurationCreate,
-    session: SessionWrapper = Depends(get_session),  # type: ignore[call-arg]
-):
-    """Add a configured model to the database"""
-    session_wrapper = SessionWrapper(session=session)
-    model_template_id = model_configuration.model_template_id
-    configuration_name = model_configuration.name
-    db_id = session_wrapper.add_configured_model(
-        model_template_id, ModelConfiguration(**model_configuration.dict()), configuration_name
-    )
-    return session.get(ConfiguredModelDB, db_id)
-
-
-@router.delete("/configured-models/{configuredModelId}")
-async def delete_configured_model(
-    configured_model_id: Annotated[int, Path(alias="configuredModelId")], session: Session = Depends(get_session)
-):
-    """Soft delete a configured model by setting archived to True"""
-    configured_model = session.get(ConfiguredModelDB, configured_model_id)
-    if configured_model is None:
-        raise HTTPException(status_code=404, detail="Configured model not found")
-    configured_model.archived = True
-    session.add(configured_model)
-    session.commit()
-    return {"message": "deleted"}
-
-
-###########
-# models (alias for configured models)
-
-
-@router.get("/models", response_model=list[ModelSpecRead])
-def list_models(session: Session = Depends(get_session)):
-    """List all models from the db (alias for configured models)"""
-    return list_configured_models(session)
-
-
-@router.post("/models", response_model=ConfiguredModelDB)
-def add_model(
-    model_configuration: ModelConfigurationCreate,
-    session: SessionWrapper = Depends(get_session),  # type: ignore[call-arg]
-):
-    """Add a model to the database (alias for configured models)"""
-    return add_configured_model(model_configuration, session)
-
-
-#############
-# other misc
-
-
-@router.post("/debug")
-async def debug_entry(database_url: str = Depends(get_database_url)) -> JobResponse:
-    job = worker.queue_db(wf.debug, database_url=database_url)
-    return JobResponse(id=job.id)
-
-
-@router.get("/debug/{debugId}")
-async def get_debug_entry(
-    debug_id: Annotated[int, Path(alias="debugId")], session: Session = Depends(get_session)
-) -> DebugEntry:
-    debug = session.get(DebugEntry, debug_id)
-    if debug is None:
-        raise HTTPException(status_code=404, detail="Debug entry not found")
-    return debug
->>>>>>> bcfafc78
+    return debug