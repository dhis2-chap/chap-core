import logging
import inspect
from functools import wraps
from typing import Optional, get_type_hints

import numpy as np
from pydantic import BaseModel

from chap_core.api_types import BackTestParams
from chap_core.assessment.forecast import forecast_ahead
from chap_core.assessment.prediction_evaluator import backtest as _backtest
from chap_core.climate_predictor import QuickForecastFetcher
from chap_core.data import DataSet as InMemoryDataSet
from chap_core.database.database import SessionWrapper
from chap_core.database.dataset_tables import DataSetCreateInfo
from chap_core.datatypes import FullData, HealthPopulationData, create_tsdataclass
from chap_core.rest_api.data_models import BackTestCreate, FetchRequest
from chap_core.rest_api.data_models import PredictionParams

# from chap_core.rest_api.v1.routers.crud import BackTestCreate
from chap_core.rest_api.worker_functions import WorkerConfig, harmonize_health_dataset
from chap_core.spatio_temporal_data.temporal_dataclass import DataSet
from chap_core.time_period import Month

logger = logging.getLogger(__name__)


def convert_dicts_to_models(func):
    """Convert dict arguments to Pydantic models based on type hints."""

    @wraps(func)
    def wrapper(*args, **kwargs):
        sig = inspect.signature(func)
        type_hints = get_type_hints(func)

        # Bind arguments to parameter names
        bound = sig.bind(*args, **kwargs)
        bound.apply_defaults()

        # Convert dicts to models where type hints indicate BaseModel
        for param_name, value in bound.arguments.items():
            if param_name in type_hints:
                expected_type = type_hints[param_name]
                # Check if it's a BaseModel subclass and value is a dict
                if isinstance(value, dict) and isinstance(expected_type, type) and issubclass(expected_type, BaseModel):
                    bound.arguments[param_name] = expected_type(**value)

        return func(*bound.args, **bound.kwargs)

    return wrapper


def trigger_exception(*args, **kwargs):
    raise Exception("Triggered exception")


def validate_and_filter_dataset_for_evaluation(
    dataset: DataSet, target_name: str, n_periods: int, n_splits: int, stride: int
) -> DataSet:
    evaluation_length = n_periods + (n_splits - 1) * stride
    new_data = {}
    rejected = []
    for location, data in dataset.items():
        if np.any(np.logical_not(np.isnan(getattr(data, target_name)[:-evaluation_length]))):
            new_data[location] = data

    logger.warning(f"Rejected regions: {rejected} due to missing target values for the whole training period")
    logger.info(f"Remaining regions: {list(new_data.keys())} with {len(new_data)} entries")

    return DataSet(new_data, metadata=dataset.metadata, polygons=dataset.polygons)


# @convert_dicts_to_models
def run_backtest(
    info: BackTestCreate,
    n_periods: Optional[int] = None,
    n_splits: int = 10,
    stride: int = 1,
    session: SessionWrapper = None,
):
    # NOTE: model_id arg from the user is actually the model's unique name identifier
    dataset = session.get_dataset(info.dataset_id)
    if n_periods is None:
        n_periods = _get_n_periods(dataset)
    dataset = validate_and_filter_dataset_for_evaluation(
        dataset,
        target_name="disease_cases",
        n_periods=n_periods,
        n_splits=n_splits,
        stride=stride,
    )
    configured_model = session.get_configured_model_by_name(info.model_id)
    estimator = session.get_configured_model_with_code(configured_model.id)
    predictions_list = _backtest(
        estimator,
        dataset,
        prediction_length=n_periods,
        n_test_sets=n_splits,
        stride=stride,
        weather_provider=QuickForecastFetcher,
    )
    last_train_period = dataset.period_range[-1]
    db_id = session.add_evaluation_results(predictions_list, last_train_period, info)
    assert db_id is not None
    return db_id


def run_prediction(
    model_id: str,
    dataset_id: str,
    n_periods: Optional[int],
    name: str,
    session: SessionWrapper,
):
    # NOTE: model_id arg from the user is actually the model's unique name identifier
    dataset = session.get_dataset(dataset_id)
    if n_periods is None:
        n_periods = _get_n_periods(dataset)
    configured_model = session.get_configured_model_by_name(model_id)
    estimator = session.get_configured_model_with_code(configured_model.id)
    predictions = forecast_ahead(estimator, dataset, n_periods)
    db_id = session.add_predictions(predictions, dataset_id, model_id, name)
    assert db_id is not None
    return db_id


def debug(session: SessionWrapper):
    return session.add_debug()


def harmonize_and_add_health_dataset(
    health_dataset: FullData, name: str, session: SessionWrapper, worker_config=WorkerConfig()
) -> FullData:
    health_dataset = InMemoryDataSet.from_dict(health_dataset, HealthPopulationData)
    dataset = harmonize_health_dataset(health_dataset, usecwd_for_credentials=False, worker_config=worker_config)
    db_id = session.add_dataset(
        DataSetCreateInfo(name=name), dataset, polygons=health_dataset.polygons.model_dump_json()
    )
    return db_id


def harmonize_and_add_dataset(
    provided_field_names: list[str],
    data_to_be_fetched: list[FetchRequest],
    health_dataset: InMemoryDataSet,
    name: str,
    ds_type: str,
    session: SessionWrapper,
    worker_config=WorkerConfig(),
) -> FullData:
    provided_dataclass = create_tsdataclass(provided_field_names)
    health_dataset = InMemoryDataSet.from_dict(health_dataset, provided_dataclass)
    if len(data_to_be_fetched):
        full_dataset = harmonize_health_dataset(
            health_dataset, fetch_requests=data_to_be_fetched, usecwd_for_credentials=False, worker_config=worker_config
        )
    else:
        full_dataset = health_dataset
    info = DataSetCreateInfo(name=name, type=ds_type)
    db_id = session.add_dataset(info, full_dataset, polygons=health_dataset.polygons.model_dump_json())
    return db_id


def _get_n_periods(health_dataset):
    frequency = "ME" if isinstance(health_dataset.period_range[0], Month) else "W"
    n_periods = 3 if frequency == "ME" else 12
    return n_periods


@convert_dicts_to_models
def predict_pipeline_from_composite_dataset(
    provided_field_names: list[str],
    health_dataset: dict,
    name: str,
    dataset_create_info: DataSetCreateInfo,
    prediction_params: PredictionParams,
    session: SessionWrapper,
    worker_config=WorkerConfig(),
) -> int:
    """
    This is the main pipeline function to run prediction from a dataset.
    """
    ds = InMemoryDataSet.from_dict(health_dataset, create_tsdataclass(provided_field_names))
    # dataset_info = DataSetCreateInfo.model_validate(dataset_create_info)

    dataset_id = session.add_dataset(
        dataset_info=dataset_create_info, orig_dataset=ds, polygons=ds.polygons.model_dump_json()
    )

    return run_prediction(prediction_params.model_id, dataset_id, prediction_params.n_periods, name, session)


@convert_dicts_to_models
def run_backtest_from_dataset(
    feature_names: list[str],
    provided_data_model_dump: dict,
    backtest_name: str,
    model_id: str,
    dataset_info: DataSetCreateInfo,
    backtest_params: BackTestParams,
    session: SessionWrapper,
    worker_config=WorkerConfig(),
) -> int:
    ds = InMemoryDataSet.from_dict(provided_data_model_dump, create_tsdataclass(feature_names))
    dataset_id = session.add_dataset(dataset_info=dataset_info, orig_dataset=ds, polygons=ds.polygons.model_dump_json())
    backtest_create_info = BackTestCreate(name=backtest_name, dataset_id=dataset_id, model_id=model_id)
<<<<<<< HEAD
    if ds.frequency == 'W' and backtest_params.stride<5:
        logging.warning('Setting stride to 4 since its weekly data')
        backtest_params.stride = 5
=======
    if ds.frequency == "W" and backtest_params.stride < 4:
        logging.warning("Setting stride to 4 since its weekly data")
        backtest_params.stride = 4
>>>>>>> c7440ede
    return run_backtest(
        info=backtest_create_info,
        n_periods=backtest_params.n_periods,
        n_splits=backtest_params.n_splits,
        stride=backtest_params.stride,
        session=session,
    )<|MERGE_RESOLUTION|>--- conflicted
+++ resolved
@@ -204,15 +204,9 @@
     ds = InMemoryDataSet.from_dict(provided_data_model_dump, create_tsdataclass(feature_names))
     dataset_id = session.add_dataset(dataset_info=dataset_info, orig_dataset=ds, polygons=ds.polygons.model_dump_json())
     backtest_create_info = BackTestCreate(name=backtest_name, dataset_id=dataset_id, model_id=model_id)
-<<<<<<< HEAD
-    if ds.frequency == 'W' and backtest_params.stride<5:
-        logging.warning('Setting stride to 4 since its weekly data')
+    if ds.frequency == "W" and backtest_params.stride < 5:
+        logging.warning("Setting stride to 5 since its weekly data")
         backtest_params.stride = 5
-=======
-    if ds.frequency == "W" and backtest_params.stride < 4:
-        logging.warning("Setting stride to 4 since its weekly data")
-        backtest_params.stride = 4
->>>>>>> c7440ede
     return run_backtest(
         info=backtest_create_info,
         n_periods=backtest_params.n_periods,
