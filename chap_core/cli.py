--- conflicted
+++ resolved
@@ -38,13 +38,8 @@
 from chap_core.time_period.date_util_wrapper import delta_month
 
 from chap_core.hpo.hpoModel import HpoModel, Direction
-<<<<<<< HEAD
 from chap_core.hpo.objective import Objective 
 from chap_core.hpo.base import load_search_space_from_config
-=======
-from chap_core.hpo.objective import Objective
-from chap_core.hpo.base import load_search_space_from_yaml
->>>>>>> c950a886
 
 
 logger = logging.getLogger()
@@ -146,20 +141,11 @@
                 if not isinstance(configs, dict) or not configs:
                     raise ValueError("YAML must define a non-empty mapping of parameters")
                 logger.info(f"Loaded model base configurations from yaml file: {configs}")
-<<<<<<< HEAD
             else: # uses hpo_search_space defined in model's MLproject
                 configs = template.model_template_config.hpo_search_space
             
             configs = load_search_space_from_config(configs)
             objective = Objective(template, metric, prediction_length, n_splits)
-=======
-
-            # if "user_option_values" not in base_configs or not isinstance(base_configs["user_option_values"], dict):
-            #     raise ValueError("Expected top-level key 'user_option_values' mapping to a dict of lists.")
-
-            print("Creating HpoModel")
-            objective = Objective(name, metric, prediction_length, n_splits)
->>>>>>> c950a886
             model = HpoModel(RandomSearcher(2), objective, direction, configs)
         try:
             results = evaluate_model(
