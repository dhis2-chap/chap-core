"""Console script for chap_core."""

import logging
import dataclasses
import json
from pathlib import Path
from typing import Literal, Optional

import numpy as np
import pandas as pd
import yaml
from cyclopts import App

from chap_core.assessment.dataset_splitting import train_test_generator
from chap_core.assessment.forecast import multi_forecast as do_multi_forecast
from chap_core.assessment.prediction_evaluator import evaluate_model
from chap_core.database.model_templates_and_config_tables import ModelConfiguration
from chap_core.datatypes import FullData
from chap_core.exceptions import NoPredictionsError
from chap_core.hpo.searcher import RandomSearcher
from chap_core.models.model_template import ModelTemplate
from chap_core.models.utils import (
    get_model_from_directory_or_github_url,
    get_model_template_from_directory_or_github_url,
)
from chap_core.geometry import Polygons
from chap_core.log_config import initialize_logging
from chap_core.plotting.dataset_plot import StandardizedFeaturePlot
from chap_core.plotting.prediction_plot import plot_forecast_from_summaries
from chap_core.plotting.season_plot import SeasonCorrelationBarPlot
from chap_core.predictor import ModelType
from chap_core.spatio_temporal_data.multi_country_dataset import (
    MultiCountryDataSet,
)
from chap_core.spatio_temporal_data.temporal_dataclass import DataSet
from chap_core import api
from chap_core.file_io.example_data_set import datasets, DataSetType
from chap_core.time_period.date_util_wrapper import delta_month

from chap_core.hpo.hpoModel import HpoModel, Direction
<<<<<<< HEAD
from chap_core.hpo.objective import Objective
from chap_core.hpo.searcher import GridSearcher
=======
from chap_core.hpo.objective import Objective 
>>>>>>> dbf6fb52
from chap_core.hpo.base import load_search_space_from_yaml


logger = logging.getLogger()
logger.setLevel(logging.INFO)

app = App()


def append_to_csv(file_object, data_frame: pd.DataFrame):
    data_frame.to_csv(file_object, mode="a", header=False)


@app.command()
def evaluate_hpo(
    model_name: ModelType | str,
    dataset_name: Optional[DataSetType] = None,
    dataset_country: Optional[str] = None,
    dataset_csv: Optional[Path] = None,
    polygons_json: Optional[Path] = None,
    polygons_id_field: Optional[str] = "id",
    prediction_length: int = 3,
    n_splits: int = 7,
    report_filename: Optional[str] = "report.pdf",
    ignore_environment: bool = False,
    debug: bool = False,
    log_file: Optional[str] = None,
    run_directory_type: Optional[Literal["latest", "timestamp", "use_existing"]] = "timestamp",
    model_configuration_yaml: Optional[str] = None,
    metric: Optional[str] = "MSE",
    direction: Direction = "minimize",
    evaluate_hpo: Optional[bool] = True,
):
    """
    Same as evaluate, but has three added arguments and a if check on argument evaluate_hpo.
    """
    initialize_logging(debug, log_file)
    if dataset_name is None:
        assert dataset_csv is not None, "Must specify a dataset name or a dataset csv file"
        logging.info(f"Loading dataset from {dataset_csv}")
        dataset = DataSet.from_csv(dataset_csv, FullData)
        if polygons_json is not None:
            logging.info(f"Loading polygons from {polygons_json}")
            polygons = Polygons.from_file(polygons_json, id_property=polygons_id_field)
            polygons.filter_locations(dataset.locations())
            dataset.set_polygons(polygons.data)
    else:
        logger.info(f"Evaluating model {model_name} on dataset {dataset_name}")

        dataset = datasets[dataset_name]
        dataset = dataset.load()

        if isinstance(dataset, MultiCountryDataSet):
            assert dataset_country is not None, "Must specify a country for multi country datasets"
            assert dataset_country in dataset.countries, (
                f"Country {dataset_country} not found in dataset. Countries: {dataset.countries}"
            )
            dataset = dataset[dataset_country]

    if "," in model_name:
        # model_name is not only one model, but contains a list of models
        model_list = model_name.split(",")
        model_configuration_yaml_list = [None for _ in model_list]
        if model_configuration_yaml is not None:
            model_configuration_yaml_list = model_configuration_yaml.split(",")
            assert len(model_list) == len(model_configuration_yaml_list), (
                "Number of model configurations does not match number of models"
            )
    else:
        model_list = [model_name]
        model_configuration_yaml_list = [model_configuration_yaml]

    logging.info(f"Model configuration: {model_configuration_yaml_list}")

    results_dict = {}
    for name, configuration in zip(model_list, model_configuration_yaml_list):
        if not evaluate_hpo:
            template = ModelTemplate.from_directory_or_github_url(
                name,
                base_working_dir=Path("./runs/"),
                ignore_env=ignore_environment,
                run_dir_type=run_directory_type,
            )
            logging.info(f"Model template loaded: {template}")
            if configuration is not None:
                logger.info(f"Loading model configuration from yaml file {configuration}")
                configuration = ModelConfiguration.model_validate(
                    yaml.safe_load(open(configuration))
                )  # template.get_model_configuration_from_yaml(Path(configuration))
                logger.info(f"Loaded model configuration from yaml file: {configuration}")

            model = template.get_model(configuration)
            model = model()
        else:
            if configuration is not None:
                logger.info(f"Loading model configuration from yaml file {configuration}")
                # base_configs = ModelConfiguration.model_validate(
                #     yaml.safe_load(open(configuration))
                # )
                # with open(configuration, "r", encoding="utf-8") as f:
                #     base_configs = yaml.safe_load(f) or {} # check if this returns a dict
                configs = load_search_space_from_yaml(configuration)
                # base_configs = {"user_option_values": configs}
                logger.info(f"Loaded model base configurations from yaml file: {configs}")

<<<<<<< HEAD
            if "user_option_values" not in base_configs or not isinstance(base_configs["user_option_values"], dict):
                raise ValueError("Expected top-level key 'user_option_values' mapping to a dict of lists.")

=======
            # if "user_option_values" not in base_configs or not isinstance(base_configs["user_option_values"], dict):
            #     raise ValueError("Expected top-level key 'user_option_values' mapping to a dict of lists.")
            
>>>>>>> dbf6fb52
            print("Creating HpoModel")
            objective = Objective(name, metric, prediction_length, n_splits)
            model = HpoModel(RandomSearcher(2), objective, direction, configs)
        try:
            results = evaluate_model(
                estimator=model,
                data=dataset,
                prediction_length=prediction_length,
                n_test_sets=n_splits,
                report_filename=report_filename,
            )
        except NoPredictionsError as e:
            logger.error(f"No predictions were made: {e}")
            return
        print(f"Results: {results}")
        results_dict[name] = results

    # need to iterate through the dict, like key and value or something and then extract the relevant metrics
    # to a pandas dataframe, and save it as a csv file.
    # it seems like results contain two dictionairies, one for aggregate metrics and one with seperate ones for each ts

    data = []
    first_model = True
    for key, value in results_dict.items():
        aggregate_metric_dist = value[0]
        row = [key]
        for k, v in aggregate_metric_dist.items():
            row.append(v)
        if first_model:
            data.append(["Model"] + list(aggregate_metric_dist.keys()))
            first_model = False
        data.append(row)
    dataframe = pd.DataFrame(data)
    csvname = Path(report_filename).with_suffix(".csv")

    # write dataframe to csvname
    dataframe.to_csv(csvname, index=False, header=False)
    logger.info(f"Evaluation complete. Results saved to {csvname}")

    return results_dict


@app.command()
def evaluate(
    model_name: ModelType | str,
    dataset_name: Optional[DataSetType] = None,
    dataset_country: Optional[str] = None,
    dataset_csv: Optional[Path] = None,
    polygons_json: Optional[Path] = None,
    polygons_id_field: Optional[str] = "id",
    prediction_length: int = 6,
    n_splits: int = 7,
    report_filename: Optional[str] = "report.pdf",
    ignore_environment: bool = False,
    debug: bool = False,
    log_file: Optional[str] = None,
    run_directory_type: Optional[Literal["latest", "timestamp", "use_existing"]] = "timestamp",
    model_configuration_yaml: Optional[str] = None,
):
    initialize_logging(debug, log_file)
    if dataset_name is None:
        assert dataset_csv is not None, "Must specify a dataset name or a dataset csv file"
        logging.info(f"Loading dataset from {dataset_csv}")
        dataset = DataSet.from_csv(dataset_csv, FullData)
        if polygons_json is not None:
            logging.info(f"Loading polygons from {polygons_json}")
            polygons = Polygons.from_file(polygons_json, id_property=polygons_id_field)
            polygons.filter_locations(dataset.locations())
            dataset.set_polygons(polygons.data)
    else:
        logger.info(f"Evaluating model {model_name} on dataset {dataset_name}")

        dataset = datasets[dataset_name]
        dataset = dataset.load()

        if isinstance(dataset, MultiCountryDataSet):
            assert dataset_country is not None, "Must specify a country for multi country datasets"
            assert (
                dataset_country in dataset.countries
            ), f"Country {dataset_country} not found in dataset. Countries: {dataset.countries}"
            dataset = dataset[dataset_country]

    if "," in model_name:
        # model_name is not only one model, but contains a list of models
        model_list = model_name.split(",")
        model_configuration_yaml_list = [None for _ in model_list]
        if model_configuration_yaml is not None:
            model_configuration_yaml_list = model_configuration_yaml.split(",")
            assert len(model_list) == len(
                model_configuration_yaml_list
            ), "Number of model configurations does not match number of models"
    else:
        model_list = [model_name]
        model_configuration_yaml_list = [model_configuration_yaml]

    logger.info(f"Model configuration: {model_configuration_yaml_list}")

    results_dict = {}
    for name, configuration in zip(model_list, model_configuration_yaml_list):
        template = ModelTemplate.from_directory_or_github_url(
            name,
            base_working_dir=Path("./runs/"),
            ignore_env=ignore_environment,
            run_dir_type=run_directory_type,
        )
        logger.info(f"Model template loaded: {template}")
        if configuration is not None:
            logger.info(f"Loading model configuration from yaml file {configuration}")
            configuration = ModelConfiguration.model_validate(
                yaml.safe_load(open(configuration))
            )  # template.get_model_configuration_from_yaml(Path(configuration))
            logger.info(f"Loaded model configuration from yaml file: {configuration}")

        model = template.get_model(configuration)
        model = model()
        try:
            results = evaluate_model(
                model,
                dataset,
                prediction_length=prediction_length,
                n_test_sets=n_splits,
                report_filename=report_filename,
            )
        except NoPredictionsError as e:
            logger.error(f"No predictions were made: {e}")
            return
        print("!!RESULTS:")
        print(results)
        results_dict[name] = results

    # need to iterate through the dict, like key and value or something and then extract the relevant metrics
    # to a pandas dataframe, and save it as a csv file.
    # it seems like results contain two dictionairies, one for aggregate metrics and one with seperate ones for each ts

    data = []
    first_model = True
    for key, value in results_dict.items():
        aggregate_metric_dist = value[0]
        row = [key]
        for k, v in aggregate_metric_dist.items():
            row.append(v)
        if first_model:
            data.append(["Model"] + list(aggregate_metric_dist.keys()))
            first_model = False
        data.append(row)
    dataframe = pd.DataFrame(data)
    csvname = Path(report_filename).with_suffix(".csv")

    # write dataframe to csvname
    dataframe.to_csv(csvname, index=False, header=False)
    logger.info(f"Evaluation complete. Results saved to {csvname}")

    return results_dict


@app.command()
def sanity_check_model(
    model_url: str, use_local_environement: bool = False, dataset_path=None, model_config_path: str = None
):
    """
    Check that a model can be loaded, trained and used to make predictions
    """
    if dataset_path is None:
        dataset = datasets["hydromet_5_filtered"].load()
    else:
        dataset = DataSet.from_csv(dataset_path, FullData)
    train, tests = train_test_generator(dataset, 3, n_test_sets=2)
    context, future, truth = next(tests)
    logger.info("Dataset: ")
    logger.info(dataset.to_pandas())

    if model_config_path is not None:
        model_config = ModelConfiguration.model_validate(yaml.safe_load(open(model_config_path)))
    else:
        model_config = None
    try:
        model_template = get_model_template_from_directory_or_github_url(model_url, ignore_env=use_local_environement)
        model = model_template.get_model(
            model_config
        )  # get_model_from_directory_or_github_url(model_url, ignore_env=use_local_environement)
        estimator = model()
    except Exception as e:
        logger.error(f"Error while creating model: {e}")
        raise e
    try:
        predictor = estimator.train(train)
    except Exception as e:
        logger.error(f"Error while training model: {e}")
        raise e
    try:
        predictions = predictor.predict(context, future)
    except Exception as e:
        logger.error(f"Error while forecasting: {e}")
        raise e
    for location, prediction in predictions.items():
        assert not np.isnan(
            prediction.samples
        ).any(), f"NaNs in predictions for location {location}, {prediction.samples}"
    context, future, truth = next(tests)
    try:
        predictions = predictor.predict(context, future)
    except Exception as e:
        logger.error(f"Error while forecasting from a future time point: {e}")
        raise e
    for location, prediction in predictions.items():
        assert not np.isnan(
            prediction.samples
        ).any(), f"NaNs in futuresplit predictions for location {location}, {prediction.samples}"


@app.command()
def forecast(
    model_name: str,
    dataset_name: DataSetType,
    n_months: int,
    model_path: Optional[str] = None,
    out_path: Optional[str] = Path("./"),
):
    """
    Forecast n_months ahead using the given model and dataset

    Parameters:
        model_name: Name of the model to use, set to external to use an external model and specify the external model with model_path
        dataset_name: Name of the dataset to use, e.g. hydromet_5_filtered
        n_months: int: Number of months to forecast ahead
        model_path: Optional[str]: Path to the model if model_name is external. Can ge a github repo url starting with https://github.com and ending with .git or a path to a local directory.
        out_path: Optional[str]: Path to save the output file, default is the current directory
    """

    out_file = Path(out_path) / f"{model_name}_{dataset_name}_forecast_results_{n_months}.html"
    f = open(out_file, "w")
    figs = api.forecast(model_name, dataset_name, n_months, model_path)
    for fig in figs:
        f.write(fig.to_html())
    f.close()


@app.command()
def multi_forecast(
    model_name: str,
    dataset_name: DataSetType,
    n_months: int,
    pre_train_months: int,
    out_path: Path = Path(""),
):
    model = get_model_from_directory_or_github_url(model_name)
    model_name = model.name

    model = model()
    filename = out_path / f"{model_name}_{dataset_name}_multi_forecast_results_{n_months}.html"
    logger.info(f"Saving to {filename}")
    f = open(filename, "w")
    dataset = datasets[dataset_name].load()
    predictions_list = list(
        do_multi_forecast(
            model,
            dataset,
            n_months * delta_month,
            pre_train_delta=pre_train_months * delta_month,
        )
    )

    for location, true_data in dataset.items():
        local_predictions = [pred.get_location(location).data() for pred in predictions_list]
        fig = plot_forecast_from_summaries(local_predictions, true_data.data())
        f.write(fig.to_html())
    f.close()


@app.command()
def serve(seedfile: Optional[str] = None, debug: bool = False, auto_reload: bool = False):
    """
    Start CHAP as a backend server
    """
    from .rest_api_src.v1.rest_api import main_backend

    logger.info("Running chap serve")

    if seedfile is not None:
        data = json.load(open(seedfile))
    else:
        data = None

    main_backend(data, auto_reload=auto_reload)


@app.command()
def write_open_api_spec(out_path: str):
    """
    Write the OpenAPI spec to a file
    """
    from chap_core.rest_api_src.v1.rest_api import get_openapi_schema

    schema = get_openapi_schema()
    with open(out_path, "w") as f:
        json.dump(schema, f, indent=4)


def base_args(func, *args, **kwargs):
    """
    Decorator that adds some base arguments to a command
    """
    base_args = [("debug", bool, False), ("log_file", Optional[str], None)]

    def new_func(*args, **kwargs):
        for arg_name, arg_type, default in base_args:
            if arg_name not in kwargs:
                kwargs[arg_name] = default
        return func(*args, **kwargs)


@app.command()
def test(**base_kwargs):
    """
    Simple test-command to check that the chap command works
    """
    initialize_logging()

    logger.debug("Debug message")
    logger.info("Info message")


@dataclasses.dataclass
class AreaPolygons: ...


@app.command()
def plot_dataset(data_filename: Path, plot_name: str = "standardized_feature_plot", out_file: Optional[Path] = None):
    dataset_plot_registry = {
        "standardized_feature_plot": StandardizedFeaturePlot,
        "season_plot": SeasonCorrelationBarPlot,
    }
    plot_cls = dataset_plot_registry.get(plot_name, StandardizedFeaturePlot)
    df = pd.read_csv(data_filename)
    plotter = plot_cls(df)
    fig = plotter.plot()
    fig.show()
    if out_file is not None:
        fig.save(out_file)
        logger.info(f"Plot saved to {out_file}")


def main_function():
    """
    This function should just be type hinted with common types,
    and it will run as a command line function
    Simple function<

    >>> main()

    """
    return


def main():
    app()


if __name__ == "__main__":
    app()<|MERGE_RESOLUTION|>--- conflicted
+++ resolved
@@ -38,12 +38,7 @@
 from chap_core.time_period.date_util_wrapper import delta_month
 
 from chap_core.hpo.hpoModel import HpoModel, Direction
-<<<<<<< HEAD
-from chap_core.hpo.objective import Objective
-from chap_core.hpo.searcher import GridSearcher
-=======
 from chap_core.hpo.objective import Objective 
->>>>>>> dbf6fb52
 from chap_core.hpo.base import load_search_space_from_yaml
 
 
@@ -78,7 +73,7 @@
     evaluate_hpo: Optional[bool] = True,
 ):
     """
-    Same as evaluate, but has three added arguments and a if check on argument evaluate_hpo.
+    Same as evaluate, but has three added arguments and a if check on argument evaluate_hpo. 
     """
     initialize_logging(debug, log_file)
     if dataset_name is None:
@@ -98,9 +93,9 @@
 
         if isinstance(dataset, MultiCountryDataSet):
             assert dataset_country is not None, "Must specify a country for multi country datasets"
-            assert dataset_country in dataset.countries, (
-                f"Country {dataset_country} not found in dataset. Countries: {dataset.countries}"
-            )
+            assert (
+                dataset_country in dataset.countries
+            ), f"Country {dataset_country} not found in dataset. Countries: {dataset.countries}"
             dataset = dataset[dataset_country]
 
     if "," in model_name:
@@ -109,9 +104,9 @@
         model_configuration_yaml_list = [None for _ in model_list]
         if model_configuration_yaml is not None:
             model_configuration_yaml_list = model_configuration_yaml.split(",")
-            assert len(model_list) == len(model_configuration_yaml_list), (
-                "Number of model configurations does not match number of models"
-            )
+            assert len(model_list) == len(
+                model_configuration_yaml_list
+            ), "Number of model configurations does not match number of models"
     else:
         model_list = [model_name]
         model_configuration_yaml_list = [model_configuration_yaml]
@@ -149,15 +144,9 @@
                 # base_configs = {"user_option_values": configs}
                 logger.info(f"Loaded model base configurations from yaml file: {configs}")
 
-<<<<<<< HEAD
-            if "user_option_values" not in base_configs or not isinstance(base_configs["user_option_values"], dict):
-                raise ValueError("Expected top-level key 'user_option_values' mapping to a dict of lists.")
-
-=======
             # if "user_option_values" not in base_configs or not isinstance(base_configs["user_option_values"], dict):
             #     raise ValueError("Expected top-level key 'user_option_values' mapping to a dict of lists.")
             
->>>>>>> dbf6fb52
             print("Creating HpoModel")
             objective = Objective(name, metric, prediction_length, n_splits)
             model = HpoModel(RandomSearcher(2), objective, direction, configs)
@@ -485,7 +474,7 @@
 
 
 @app.command()
-def plot_dataset(data_filename: Path, plot_name: str = "standardized_feature_plot", out_file: Optional[Path] = None):
+def plot_dataset(data_filename: Path, plot_name: str = "standardized_feature_plot"):
     dataset_plot_registry = {
         "standardized_feature_plot": StandardizedFeaturePlot,
         "season_plot": SeasonCorrelationBarPlot,
@@ -495,9 +484,6 @@
     plotter = plot_cls(df)
     fig = plotter.plot()
     fig.show()
-    if out_file is not None:
-        fig.save(out_file)
-        logger.info(f"Plot saved to {out_file}")
 
 
 def main_function():
