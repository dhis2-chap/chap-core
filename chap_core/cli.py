--- conflicted
+++ resolved
@@ -37,7 +37,6 @@
 )
 from chap_core.spatio_temporal_data.temporal_dataclass import DataSet
 from chap_core.time_period.date_util_wrapper import delta_month
-<<<<<<< HEAD
 from chap_core.assessment.prediction_evaluator import evaluate_model, backtest as _backtest
 from chap_core.assessment.forecast import multi_forecast as do_multi_forecast
 
@@ -47,8 +46,6 @@
 from chap_core.hpo.base import load_search_space_from_yaml
 
 import logging
-=======
->>>>>>> 6c3909b7
 
 logger = logging.getLogger()
 logger.setLevel(logging.INFO)
@@ -83,6 +80,141 @@
     """
     Same as evaluate, but has three added arguments and a if check on argument evaluate_hpo. 
     """
+    initialize_logging(debug, log_file)
+    if dataset_name is None:
+        assert dataset_csv is not None, "Must specify a dataset name or a dataset csv file"
+        logging.info(f"Loading dataset from {dataset_csv}")
+        dataset = DataSet.from_csv(dataset_csv, FullData)
+        if polygons_json is not None:
+            logging.info(f"Loading polygons from {polygons_json}")
+            polygons = Polygons.from_file(polygons_json, id_property=polygons_id_field)
+            polygons.filter_locations(dataset.locations())
+            dataset.set_polygons(polygons.data)
+    else:
+        logger.info(f"Evaluating model {model_name} on dataset {dataset_name}")
+
+        dataset = datasets[dataset_name]
+        dataset = dataset.load()
+
+        if isinstance(dataset, MultiCountryDataSet):
+            assert dataset_country is not None, "Must specify a country for multi country datasets"
+            assert (
+                dataset_country in dataset.countries
+            ), f"Country {dataset_country} not found in dataset. Countries: {dataset.countries}"
+            dataset = dataset[dataset_country]
+
+    if "," in model_name:
+        # model_name is not only one model, but contains a list of models
+        model_list = model_name.split(",")
+        model_configuration_yaml_list = [None for _ in model_list]
+        if model_configuration_yaml is not None:
+            model_configuration_yaml_list = model_configuration_yaml.split(",")
+            assert len(model_list) == len(
+                model_configuration_yaml_list
+            ), "Number of model configurations does not match number of models"
+    else:
+        model_list = [model_name]
+        model_configuration_yaml_list = [model_configuration_yaml]
+
+    logging.info(f"Model configuration: {model_configuration_yaml_list}")
+
+    results_dict = {}
+    for name, configuration in zip(model_list, model_configuration_yaml_list):
+        if not evaluate_hpo:
+            template = ModelTemplate.from_directory_or_github_url(
+                name,
+                base_working_dir=Path("./runs/"),
+                ignore_env=ignore_environment,
+                run_dir_type=run_directory_type,
+            )
+            logging.info(f"Model template loaded: {template}")
+            if configuration is not None:
+                logger.info(f"Loading model configuration from yaml file {configuration}")
+                configuration = ModelConfiguration.model_validate(
+                    yaml.safe_load(open(configuration))
+                )  # template.get_model_configuration_from_yaml(Path(configuration))
+                logger.info(f"Loaded model configuration from yaml file: {configuration}")
+
+            model = template.get_model(configuration)
+            model = model()
+        else:
+            if configuration is not None:
+                logger.info(f"Loading model configuration from yaml file {configuration}")
+                # base_configs = ModelConfiguration.model_validate(
+                #     yaml.safe_load(open(configuration))
+                # )
+                # with open(configuration, "r", encoding="utf-8") as f:
+                #     base_configs = yaml.safe_load(f) or {} # check if this returns a dict
+                configs = load_search_space_from_yaml(configuration)
+                base_configs = {"user_option_values": configs}
+                print(f"base configs in cli: {base_configs}")
+                logger.info(f"Loaded model base configurations from yaml file: {base_configs}")
+
+            if "user_option_values" not in base_configs or not isinstance(base_configs["user_option_values"], dict):
+                raise ValueError("Expected top-level key 'user_option_values' mapping to a dict of lists.")
+            
+            print("Creating HpoModel")
+            objective = Objective(name, metric, prediction_length, n_splits)
+            model = HpoModel(GridSearcher(), objective, direction, base_configs)
+        try:
+            results = evaluate_model(
+                estimator=model,
+                data=dataset,
+                prediction_length=prediction_length,
+                n_test_sets=n_splits,
+                report_filename=report_filename,
+            )
+        except NoPredictionsError as e:
+            logger.error(f"No predictions were made: {e}")
+            return
+        print(f"Results: {results}")
+        results_dict[name] = results
+
+    # need to iterate through the dict, like key and value or something and then extract the relevant metrics
+    # to a pandas dataframe, and save it as a csv file.
+    # it seems like results contain two dictionairies, one for aggregate metrics and one with seperate ones for each ts
+
+    data = []
+    first_model = True
+    for key, value in results_dict.items():
+        aggregate_metric_dist = value[0]
+        row = [key]
+        for k, v in aggregate_metric_dist.items():
+            row.append(v)
+        if first_model:
+            data.append(["Model"] + list(aggregate_metric_dist.keys()))
+            first_model = False
+        data.append(row)
+    dataframe = pd.DataFrame(data)
+    csvname = Path(report_filename).with_suffix(".csv")
+
+    # write dataframe to csvname
+    dataframe.to_csv(csvname, index=False, header=False)
+    logger.info(f"Evaluation complete. Results saved to {csvname}")
+
+    return results_dict
+
+
+@app.command()
+def evaluate_hpo(
+    model_name: ModelType | str,
+    dataset_name: Optional[DataSetType] = None,
+    dataset_country: Optional[str] = None,
+    dataset_csv: Optional[Path] = None,
+    polygons_json: Optional[Path] = None,
+    polygons_id_field: Optional[str] = "id",
+    prediction_length: int = 3,
+    n_splits: int = 7,
+    report_filename: Optional[str] = "report.pdf",
+    ignore_environment: bool = False,
+    debug: bool = False,
+    log_file: Optional[str] = None,
+    run_directory_type: Optional[Literal["latest", "timestamp", "use_existing"]] = "timestamp",
+    model_configuration_yaml: Optional[str] = None,
+    metric: Optional[str] = "MSE",
+    direction: Direction = "minimize",
+    evaluate_hpo: Optional[bool] = True,
+):
     initialize_logging(debug, log_file)
     if dataset_name is None:
         assert dataset_csv is not None, "Must specify a dataset name or a dataset csv file"
