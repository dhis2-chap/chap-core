"""Console script for chap_core."""

import dataclasses
import json
import logging
from pathlib import Path
from typing import Literal, Optional

import numpy as np
import pandas as pd
import yaml
from cyclopts import App

from chap_core import api
from chap_core.assessment.dataset_splitting import train_test_generator
from chap_core.assessment.forecast import multi_forecast as do_multi_forecast
from chap_core.assessment.prediction_evaluator import backtest as _backtest
from chap_core.assessment.prediction_evaluator import evaluate_model
from chap_core.climate_predictor import QuickForecastFetcher
from chap_core.database.model_templates_and_config_tables import ModelConfiguration
from chap_core.datatypes import FullData
from chap_core.exceptions import NoPredictionsError
from chap_core.file_io.example_data_set import DataSetType, datasets
from chap_core.geometry import Polygons
from chap_core.log_config import initialize_logging
from chap_core.models.model_template import ModelTemplate
from chap_core.models.utils import (
    get_model_from_directory_or_github_url,
    get_model_template_from_directory_or_github_url,
)
from chap_core.plotting.dataset_plot import StandardizedFeaturePlot
from chap_core.plotting.prediction_plot import plot_forecast_from_summaries
from chap_core.plotting.season_plot import SeasonCorrelationBarPlot
from chap_core.predictor import ModelType
from chap_core.rest_api.worker_functions import dataset_to_datalist, samples_to_evaluation_response
from chap_core.spatio_temporal_data.multi_country_dataset import (
    MultiCountryDataSet,
)
from chap_core.spatio_temporal_data.temporal_dataclass import DataSet
from chap_core.time_period.date_util_wrapper import delta_month

logger = logging.getLogger()
logger.setLevel(logging.INFO)

app = App()


def append_to_csv(file_object, data_frame: pd.DataFrame):
    data_frame.to_csv(file_object, mode="a", header=False)


@app.command()
def evaluate(
    model_name: ModelType | str,
    dataset_name: Optional[DataSetType] = None,
    dataset_country: Optional[str] = None,
    dataset_csv: Optional[Path] = None,
    polygons_json: Optional[Path] = None,
    polygons_id_field: Optional[str] = "id",
    prediction_length: int = 6,
    n_splits: int = 7,
    report_filename: Optional[str] = "report.pdf",
    ignore_environment: bool = False,
    debug: bool = False,
    log_file: Optional[str] = None,
    run_directory_type: Optional[Literal["latest", "timestamp", "use_existing"]] = "timestamp",
    model_configuration_yaml: Optional[str] = None,
):
    """
    Evaluate a model's predictive performance using time series cross-validation.

    This command performs systematic evaluation of a model by training on historical data
    and testing predictions on held-out future periods. It generates comprehensive metrics
    and visualizations to assess model accuracy and reliability.

    Parameters
    ----------
    model_name : str
        Model identifier. Can be:
        - Built-in model name (e.g., 'naive_model')
        - Local directory path to external model
        - GitHub URL (e.g., 'https://github.com/user/model@commit')
        - Comma-separated list for comparing multiple models
    dataset_name : str, optional
        Name of built-in dataset (e.g., 'ISIMIP_dengue_harmonized', 'hydromet_5_filtered')
        Use --dataset-csv if providing custom data
    dataset_country : str, optional
        Country to filter from multi-country datasets (e.g., 'vietnam', 'laos')
    dataset_csv : Path, optional
        Path to custom CSV dataset with columns: location, time_period, disease_cases, etc.
    polygons_json : Path, optional
        Path to GeoJSON file with geographic boundaries for locations
    polygons_id_field : str, default 'id'
        Field name in polygons JSON to match with dataset locations
    prediction_length : int, default 6
        Number of time periods to forecast ahead (e.g., 6 months)
    n_splits : int, default 7
        Number of train/test splits for cross-validation
        More splits = more robust evaluation but longer runtime
    report_filename : str, default 'report.pdf'
        Output PDF file with evaluation plots and metrics
        Also generates CSV with same name containing numerical results
    ignore_environment : bool, default False
        Skip environment validation for external models (for development)
    debug : bool, default False
        Enable debug logging for troubleshooting
    log_file : str, optional
        Path to log file (logs to console if not specified)
    run_directory_type : {'latest', 'timestamp', 'use_existing'}, default 'timestamp'
        How to handle model execution directory:
        - 'timestamp': Create new timestamped directory
        - 'latest': Overwrite existing directory
        - 'use_existing': Use existing directory if available
    model_configuration_yaml : str, optional
        Path to YAML file with model-specific configuration parameters
        For multiple models, provide comma-separated list of config files

    Examples
    --------
    Basic evaluation:
        chap evaluate --model-name naive_model --dataset-name hydromet_5_filtered

    Multi-country dataset:
        chap evaluate --model-name naive_model --dataset-name ISIMIP_dengue_harmonized --dataset-country vietnam

    External model from GitHub:
        chap evaluate --model-name https://github.com/user/dengue-model@main --dataset-name hydromet_5_filtered

    Custom dataset with polygons:
        chap evaluate --model-name naive_model --dataset-csv ./data.csv --polygons-json ./boundaries.geojson

    Compare multiple models:
        chap evaluate --model-name model1,model2,model3 --dataset-name hydromet_5_filtered

    With custom configuration:
        chap evaluate --model-name external_model --dataset-name hydromet_5_filtered --model-configuration-yaml config.yaml

    Notes
    -----
    - Evaluation uses time series cross-validation to avoid data leakage
    - Results include metrics like MAE, RMSE, CRPS, and coverage probabilities
    - PDF report contains forecast plots for visual inspection
    - CSV output contains detailed numerical results for further analysis
    """

    initialize_logging(debug, log_file)
    if dataset_name is None:
        assert dataset_csv is not None, "Must specify a dataset name or a dataset csv file"
        logging.info(f"Loading dataset from {dataset_csv}")
        dataset = DataSet.from_csv(dataset_csv, FullData)
        if polygons_json is not None:
            logging.info(f"Loading polygons from {polygons_json}")
            polygons = Polygons.from_file(polygons_json, id_property=polygons_id_field)
            polygons.filter_locations(dataset.locations())
            dataset.set_polygons(polygons.data)
    else:
        logger.info(f"Evaluating model {model_name} on dataset {dataset_name}")

        dataset = datasets[dataset_name]
        dataset = dataset.load()

        if isinstance(dataset, MultiCountryDataSet):
            assert dataset_country is not None, "Must specify a country for multi country datasets"
            assert dataset_country in dataset.countries, (
                f"Country {dataset_country} not found in dataset. Countries: {dataset.countries}"
            )
            dataset = dataset[dataset_country]

    if "," in model_name:
        # model_name is not only one model, but contains a list of models
        model_list = model_name.split(",")
        model_configuration_yaml_list = [None for _ in model_list]
        if model_configuration_yaml is not None:
            model_configuration_yaml_list = model_configuration_yaml.split(",")
            assert len(model_list) == len(model_configuration_yaml_list), (
                "Number of model configurations does not match number of models"
            )
    else:
        model_list = [model_name]
        model_configuration_yaml_list = [model_configuration_yaml]

    logging.info(f"Model configuration: {model_configuration_yaml_list}")

    results_dict = {}
    for name, configuration in zip(model_list, model_configuration_yaml_list):
        template = ModelTemplate.from_directory_or_github_url(
            name,
            base_working_dir=Path("./runs/"),
            ignore_env=ignore_environment,
            run_dir_type=run_directory_type,
        )
        logging.info(f"Model template loaded: {template}")
        if configuration is not None:
            logger.info(f"Loading model configuration from yaml file {configuration}")
            configuration = ModelConfiguration.model_validate(
                yaml.safe_load(open(configuration))
            )  # template.get_model_configuration_from_yaml(Path(configuration))
            logger.info(f"Loaded model configuration from yaml file: {configuration}")

        model = template.get_model(configuration)
        model = model()
        try:
            results = evaluate_model(
                model,
                dataset,
                prediction_length=prediction_length,
                n_test_sets=n_splits,
                report_filename=report_filename,
            )
        except NoPredictionsError as e:
            logger.error(f"No predictions were made: {e}")
            return
        print(results)
        results_dict[name] = results

    # need to iterate through the dict, like key and value or something and then extract the relevant metrics
    # to a pandas dataframe, and save it as a csv file.
    # it seems like results contain two dictionairies, one for aggregate metrics and one with seperate ones for each ts

    data = []
    first_model = True
    for key, value in results_dict.items():
        aggregate_metric_dist = value[0]
        row = [key]
        for k, v in aggregate_metric_dist.items():
            row.append(v)
        if first_model:
            data.append(["Model"] + list(aggregate_metric_dist.keys()))
            first_model = False
        data.append(row)
    dataframe = pd.DataFrame(data)
    csvname = Path(report_filename).with_suffix(".csv")

    # write dataframe to csvname
    dataframe.to_csv(csvname, index=False, header=False)
    logger.info(f"Evaluation complete. Results saved to {csvname}")


@app.command()
def sanity_check_model(
    model_url: str, use_local_environement: bool = False, dataset_path=None, model_config_path: str = None
):
    """
    Check that a model can be loaded, trained and used to make predictions
    """
    if dataset_path is None:
        dataset = datasets["hydromet_5_filtered"].load()
    else:
        dataset = DataSet.from_csv(dataset_path, FullData)
    train, tests = train_test_generator(dataset, 3, n_test_sets=2)
    context, future, truth = next(tests)
    logger.info("Dataset: ")
    logger.info(dataset.to_pandas())

    if model_config_path is not None:
        model_config = ModelConfiguration.model_validate(yaml.safe_load(open(model_config_path)))
    else:
        model_config = None
    try:
        model_template = get_model_template_from_directory_or_github_url(model_url, ignore_env=use_local_environement)
        model = model_template.get_model(
            model_config
        )  # get_model_from_directory_or_github_url(model_url, ignore_env=use_local_environement)
        estimator = model()
    except Exception as e:
        logger.error(f"Error while creating model: {e}")
        raise e
    try:
        predictor = estimator.train(train)
    except Exception as e:
        logger.error(f"Error while training model: {e}")
        raise e
    try:
        predictions = predictor.predict(context, future)
    except Exception as e:
        logger.error(f"Error while forecasting: {e}")
        raise e
    for location, prediction in predictions.items():
        assert not np.isnan(prediction.samples).any(), (
            f"NaNs in predictions for location {location}, {prediction.samples}"
        )
    context, future, truth = next(tests)
    try:
        predictions = predictor.predict(context, future)
    except Exception as e:
        logger.error(f"Error while forecasting from a future time point: {e}")
        raise e
    for location, prediction in predictions.items():
        assert not np.isnan(prediction.samples).any(), (
            f"NaNs in futuresplit predictions for location {location}, {prediction.samples}"
        )


@app.command()
def forecast(
    model_name: str,
    dataset_name: DataSetType,
    n_months: int,
    model_path: Optional[str] = None,
    out_path: Optional[str] = Path("./"),
):
    """
    Forecast n_months ahead using the given model and dataset

    Parameters:
        model_name: Name of the model to use, set to external to use an external model and specify the external model with model_path
        dataset_name: Name of the dataset to use, e.g. hydromet_5_filtered
        n_months: int: Number of months to forecast ahead
        model_path: Optional[str]: Path to the model if model_name is external. Can ge a github repo url starting with https://github.com and ending with .git or a path to a local directory.
        out_path: Optional[str]: Path to save the output file, default is the current directory
    """

    out_file = Path(out_path) / f"{model_name}_{dataset_name}_forecast_results_{n_months}.html"
    f = open(out_file, "w")
    figs = api.forecast(model_name, dataset_name, n_months, model_path)
    for fig in figs:
        f.write(fig.to_html())
    f.close()


@app.command()
def multi_forecast(
    model_name: str,
    dataset_name: DataSetType,
    n_months: int,
    pre_train_months: int,
    out_path: Path = Path(""),
):
    model = get_model_from_directory_or_github_url(model_name)
    model_name = model.name

    model = model()
    filename = out_path / f"{model_name}_{dataset_name}_multi_forecast_results_{n_months}.html"
    logger.info(f"Saving to {filename}")
    f = open(filename, "w")
    dataset = datasets[dataset_name].load()
    predictions_list = list(
        do_multi_forecast(
            model,
            dataset,
            n_months * delta_month,
            pre_train_delta=pre_train_months * delta_month,
        )
    )

    for location, true_data in dataset.items():
        local_predictions = [pred.get_location(location).data() for pred in predictions_list]
        fig = plot_forecast_from_summaries(local_predictions, true_data.data())
        f.write(fig.to_html())
    f.close()


@app.command()
def serve(seedfile: Optional[str] = None, debug: bool = False, auto_reload: bool = False):
    """
    Start CHAP as a backend server
    """
    from .rest_api.v1.rest_api import main_backend

    logger.info("Running chap serve")

    if seedfile is not None:
        data = json.load(open(seedfile))
    else:
        data = None

    main_backend(data, auto_reload=auto_reload)


@app.command()
def write_open_api_spec(out_path: str):
    """
    Write the OpenAPI spec to a file
    """
    from chap_core.rest_api.v1.rest_api import get_openapi_schema

    schema = get_openapi_schema()
    with open(out_path, "w") as f:
        json.dump(schema, f, indent=4)


def base_args(func, *args, **kwargs):
    """
    Decorator that adds some base arguments to a command
    """
    base_args = [("debug", bool, False), ("log_file", Optional[str], None)]

    def new_func(*args, **kwargs):
        for arg_name, arg_type, default in base_args:
            if arg_name not in kwargs:
                kwargs[arg_name] = default
        return func(*args, **kwargs)


@app.command()
def test(**base_kwargs):
    """
    Simple test-command to check that the chap command works
    """
    initialize_logging()

    logger.debug("Debug message")
    logger.info("Info message")


@dataclasses.dataclass
class AreaPolygons: ...


<<<<<<< HEAD
@app.command()
def backtest(
    data_filename: Path,
    model_name: registry.model_type | str,
    out_folder: Path,
    prediction_length: int = 12,
    n_test_sets: int = 20,
    stride: int = 2,
):
    """
    Run a backtest on a dataset using the specified model

    Parameters:
        data_filename: Path: Path to the data file
        model_name: str: Name of the model to use
        out_folder: Path: Path to the output folder
    """
    dataset = DataSet.from_csv(data_filename, FullData)
    logger.info(f"Running backtest on {data_filename} with model {model_name}")
    logger.info(f"Dataset period range: {dataset.period_range}, locations: {list(dataset.locations())}")

    if "/" in model_name:
        estimator = get_model_from_directory_or_github_url(model_name)
        model_name = "development_model"
    else:
        estimator = registry.get_model(model_name)

    predictions_list = _backtest(
        estimator,
        dataset,
        prediction_length=prediction_length,
        n_test_sets=n_test_sets,
        stride=stride,
        weather_provider=QuickForecastFetcher,
    )

    response = samples_to_evaluation_response(
        predictions_list, quantiles=[0.05, 0.25, 0.5, 0.75, 0.95], real_data=dataset_to_datalist(dataset, "dengue")
    )

    dataframe = pd.DataFrame([entry.model_dump() for entry in response.predictions])
    data_name = data_filename.stem
    dataframe.to_csv(out_folder / f"{data_name}_evaluation_{model_name}.csv")
    serialized_response = response.json()
    out_filename = out_folder / f"{data_name}_evaluation_response_{model_name}.json"

    with open(out_filename, "w") as out_file:
        out_file.write(serialized_response)

=======
>>>>>>> 947f8ec0

@app.command()
def plot_dataset(data_filename: Path, plot_name: str = "standardized_feature_plot"):
    dataset_plot_registry = {
        "standardized_feature_plot": StandardizedFeaturePlot,
        "season_plot": SeasonCorrelationBarPlot,
    }
    plot_cls = dataset_plot_registry.get(plot_name, StandardizedFeaturePlot)
    df = pd.read_csv(data_filename)
    plotter = plot_cls(df)
    fig = plotter.plot()
    fig.show()


def main_function():
    """
    This function should just be type hinted with common types,
    and it will run as a command line function
    Simple function<

    >>> main()

    """
    return


def main():
    app()


if __name__ == "__main__":
    app()<|MERGE_RESOLUTION|>--- conflicted
+++ resolved
@@ -407,58 +407,6 @@
 class AreaPolygons: ...
 
 
-<<<<<<< HEAD
-@app.command()
-def backtest(
-    data_filename: Path,
-    model_name: registry.model_type | str,
-    out_folder: Path,
-    prediction_length: int = 12,
-    n_test_sets: int = 20,
-    stride: int = 2,
-):
-    """
-    Run a backtest on a dataset using the specified model
-
-    Parameters:
-        data_filename: Path: Path to the data file
-        model_name: str: Name of the model to use
-        out_folder: Path: Path to the output folder
-    """
-    dataset = DataSet.from_csv(data_filename, FullData)
-    logger.info(f"Running backtest on {data_filename} with model {model_name}")
-    logger.info(f"Dataset period range: {dataset.period_range}, locations: {list(dataset.locations())}")
-
-    if "/" in model_name:
-        estimator = get_model_from_directory_or_github_url(model_name)
-        model_name = "development_model"
-    else:
-        estimator = registry.get_model(model_name)
-
-    predictions_list = _backtest(
-        estimator,
-        dataset,
-        prediction_length=prediction_length,
-        n_test_sets=n_test_sets,
-        stride=stride,
-        weather_provider=QuickForecastFetcher,
-    )
-
-    response = samples_to_evaluation_response(
-        predictions_list, quantiles=[0.05, 0.25, 0.5, 0.75, 0.95], real_data=dataset_to_datalist(dataset, "dengue")
-    )
-
-    dataframe = pd.DataFrame([entry.model_dump() for entry in response.predictions])
-    data_name = data_filename.stem
-    dataframe.to_csv(out_folder / f"{data_name}_evaluation_{model_name}.csv")
-    serialized_response = response.json()
-    out_filename = out_folder / f"{data_name}_evaluation_response_{model_name}.json"
-
-    with open(out_filename, "w") as out_file:
-        out_file.write(serialized_response)
-
-=======
->>>>>>> 947f8ec0
 
 @app.command()
 def plot_dataset(data_filename: Path, plot_name: str = "standardized_feature_plot"):
