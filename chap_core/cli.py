<<<<<<< HEAD
"""Console script for chap_core."""

import logging
import dataclasses
import json
from pathlib import Path
from typing import Literal, Optional, Any

import numpy as np
import pandas as pd
import yaml
from cyclopts import App

from chap_core.assessment.dataset_splitting import train_test_generator
from chap_core.assessment.forecast import multi_forecast as do_multi_forecast
from chap_core.assessment.prediction_evaluator import evaluate_model
from chap_core.database.model_templates_and_config_tables import ModelConfiguration
from chap_core.datatypes import FullData
from chap_core.exceptions import NoPredictionsError
from chap_core.hpo.searcher import RandomSearcher
from chap_core.models.model_template import ModelTemplate
from chap_core.models.utils import (
    get_model_from_directory_or_github_url,
    get_model_template_from_directory_or_github_url,
)
from chap_core.geometry import Polygons
from chap_core.log_config import initialize_logging
from chap_core.plotting.dataset_plot import StandardizedFeaturePlot
from chap_core.plotting.prediction_plot import plot_forecast_from_summaries
from chap_core.plotting.season_plot import SeasonCorrelationBarPlot
from chap_core.predictor import ModelType
from chap_core.spatio_temporal_data.multi_country_dataset import (
    MultiCountryDataSet,
)
from chap_core.spatio_temporal_data.temporal_dataclass import DataSet
from chap_core import api, get_temp_dir
from chap_core.file_io.example_data_set import datasets, DataSetType
from chap_core.time_period.date_util_wrapper import delta_month

from chap_core.hpo.hpoModel import HpoModel, Direction
from chap_core.hpo.objective import Objective
from chap_core.hpo.base import load_search_space_from_config


logger = logging.getLogger()
logger.setLevel(logging.INFO)

app = App()


def append_to_csv(file_object, data_frame: pd.DataFrame):
    data_frame.to_csv(file_object, mode="a", header=False)


@app.command()
def evaluate_hpo(
    model_name: ModelType | str,
    dataset_name: Optional[DataSetType] = None,
    dataset_country: Optional[str] = None,
    dataset_csv: Optional[Path] = None,
    polygons_json: Optional[Path] = None,
    polygons_id_field: Optional[str] = "id",
    prediction_length: int = 3,
    n_splits: int = 7,
    report_filename: Optional[str] = str(get_temp_dir() / "report.pdf"),
    ignore_environment: bool = False,
    debug: bool = False,
    log_file: Optional[str] = None,
    run_directory_type: Optional[Literal["latest", "timestamp", "use_existing"]] = "timestamp",
    model_configuration_yaml: Optional[str] = None,
    metric: Optional[str] = "MSE",
    direction: Direction = "minimize",
    evaluate_hpo: Optional[bool] = True,
):
    """
    Same as evaluate, but has three added arguments and a if check on argument evaluate_hpo.
    """
    initialize_logging(debug, log_file)
    if dataset_name is None:
        assert dataset_csv is not None, "Must specify a dataset name or a dataset csv file"
        logging.info(f"Loading dataset from {dataset_csv}")
        dataset = DataSet.from_csv(dataset_csv, FullData)
        if polygons_json is not None:
            logging.info(f"Loading polygons from {polygons_json}")
            polygons = Polygons.from_file(polygons_json, id_property=polygons_id_field)
            polygons.filter_locations(dataset.locations())
            dataset.set_polygons(polygons.data)
    else:
        logger.info(f"Evaluating model {model_name} on dataset {dataset_name}")

        dataset = datasets[dataset_name]
        dataset = dataset.load()

        if isinstance(dataset, MultiCountryDataSet):
            assert dataset_country is not None, "Must specify a country for multi country datasets"
            assert dataset_country in dataset.countries, (
                f"Country {dataset_country} not found in dataset. Countries: {dataset.countries}"
            )
            dataset = dataset[dataset_country]

    if "," in model_name:
        # model_name is not only one model, but contains a list of models
        model_list = model_name.split(",")
        model_configuration_yaml_list = [None for _ in model_list]
        if model_configuration_yaml is not None:
            model_configuration_yaml_list = model_configuration_yaml.split(",")
            assert len(model_list) == len(model_configuration_yaml_list), (
                "Number of model configurations does not match number of models"
            )
    else:
        model_list = [model_name]
        model_configuration_yaml_list = [model_configuration_yaml]

    logging.info(f"Model configuration: {model_configuration_yaml_list}")

    results_dict = {}
    for name, configuration in zip(model_list, model_configuration_yaml_list):
        template = ModelTemplate.from_directory_or_github_url(
            name,
            base_working_dir=Path("./runs/"),
            ignore_env=ignore_environment,
            run_dir_type=run_directory_type,
        )
        logging.info(f"Model template loaded: {template}")
        if not evaluate_hpo:
            if configuration is not None:
                logger.info(f"Loading model configuration from yaml file {configuration}")
                configuration = ModelConfiguration.model_validate(
                    yaml.safe_load(open(configuration))
                )  # template.get_model_configuration_from_yaml(Path(configuration))
                logger.info(f"Loaded model configuration from yaml file: {configuration}")

            model = template.get_model(configuration)
            model = model()
        else:
            if configuration is not None:
                logger.info(f"Loading model configuration from yaml file {configuration}")
                with open(configuration, "r", encoding="utf-8") as f:
                    configs = yaml.safe_load(f)
                if not isinstance(configs, dict) or not configs:
                    raise ValueError("YAML must define a non-empty mapping of parameters")
                logger.info(f"Loaded model base configurations from yaml file: {configs}")
            else:  # uses hpo_search_space defined in model's MLproject
                configs = template.model_template_config.hpo_search_space

            configs = load_search_space_from_config(configs)
            objective = Objective(template, metric, prediction_length, n_splits)
            model = HpoModel(RandomSearcher(2), objective, direction, configs)
        try:
            results = evaluate_model(
                estimator=model,
                data=dataset,
                prediction_length=prediction_length,
                n_test_sets=n_splits,
                report_filename=report_filename,
            )
        except NoPredictionsError as e:
            logger.error(f"No predictions were made: {e}")
            return
        print(f"Results: {results}")
        results_dict[name] = results

    # need to iterate through the dict, like key and value or something and then extract the relevant metrics
    # to a pandas dataframe, and save it as a csv file.
    # it seems like results contain two dictionairies, one for aggregate metrics and one with seperate ones for each ts

    data = []
    first_model = True
    for key, value in results_dict.items():
        aggregate_metric_dist = value[0]
        row = [key]
        for k, v in aggregate_metric_dist.items():
            row.append(v)
        if first_model:
            data.append(["Model"] + list(aggregate_metric_dist.keys()))
            first_model = False
        data.append(row)
    dataframe = pd.DataFrame(data)
    csvname = Path(report_filename).with_suffix(".csv")

    # write dataframe to csvname
    dataframe.to_csv(csvname, index=False, header=False)
    logger.info(f"Evaluation complete. Results saved to {csvname}")

    return results_dict


@app.command()
def evaluate(
    model_name: ModelType | str,
    dataset_name: Optional[DataSetType] = None,
    dataset_country: Optional[str] = None,
    dataset_csv: Optional[Path] = None,
    polygons_json: Optional[Path] = None,
    polygons_id_field: Optional[str] = "id",
    prediction_length: int = 6,
    n_splits: int = 7,
    report_filename: Optional[str] = str(get_temp_dir() / "report.pdf"),
    ignore_environment: bool = False,
    debug: bool = False,
    log_file: Optional[str] = None,
    run_directory_type: Optional[Literal["latest", "timestamp", "use_existing"]] = "timestamp",
    model_configuration_yaml: Optional[str] = None,
    is_chapkit_model: bool = False,
):
    initialize_logging(debug, log_file)
    logger.info(f"Evaluating model {model_name}")
    dataset = _load_dataset(dataset_country, dataset_csv, dataset_name, polygons_id_field, polygons_json)
    model_configuration_yaml_list, model_list = _create_model_lists(model_configuration_yaml, model_name)
    logger.info(f"Model configuration: {model_configuration_yaml_list}")
    results_dict = {}
    for name, configuration in zip(model_list, model_configuration_yaml_list):
        model = _get_model(configuration, ignore_environment, is_chapkit_model, name, run_directory_type)
        try:
            results = evaluate_model(
                model,
                dataset,
                prediction_length=prediction_length,
                n_test_sets=n_splits,
                report_filename=report_filename,
            )
        except NoPredictionsError as e:
            logger.error(f"No predictions were made: {e}")
            return
        results_dict[name] = results

    _save_results(report_filename, results_dict)

    return results_dict


def _get_model(
    configuration: str,
    ignore_environment: bool,
    is_chapkit_model: bool,
    name,
    run_directory_type: Literal["latest", "timestamp", "use_existing"] | None,
) -> Any:
    template = ModelTemplate.from_directory_or_github_url(
        name,
        base_working_dir=Path("./runs/"),
        ignore_env=ignore_environment,
        run_dir_type=run_directory_type,
        is_chapkit_model=is_chapkit_model,
    )
    logger.info(f"Model template loaded: {template}")
    if configuration is not None:
        logger.info(f"Loading model configuration from yaml file {configuration}")
        configuration = ModelConfiguration.model_validate(
            yaml.safe_load(open(configuration))
        )  # template.get_model_configuration_from_yaml(Path(configuration))
        logger.info(f"Loaded model configuration from yaml file: {configuration}")

    model = template.get_model(configuration)
    model = model()
    return model


def _save_results(report_filename: str | None, results_dict: dict[Any, Any]):
    # need to iterate through the dict, like key and value or something and then extract the relevant metrics
    # to a pandas dataframe, and save it as a csv file.
    # it seems like results contain two dictionairies, one for aggregate metrics and one with seperate ones for each ts

    data = []
    full_data = {}
    first_model = True
    for key, value in results_dict.items():
        aggregate_metric_dist = value[0]
        row = [key]
        for k, v in aggregate_metric_dist.items():
            row.append(v)
        if first_model:
            data.append(["Model"] + list(aggregate_metric_dist.keys()))
            first_model = False
        data.append(row)
        # make a dataframe with column names forst and then the full value[1]
        full_data[key] = pd.DataFrame(value[1])

    dataframe = pd.DataFrame(data)
    csvname = Path(report_filename).with_suffix(".csv")
    for i, (model_name, results) in enumerate(full_data.items()):
        csvname_full = Path(report_filename).with_suffix(f".{i}.csv")
        results.to_csv(csvname_full, index=False)
        logger.info(f"Wrote detailed results for {model_name} to {csvname_full}")

    # write dataframe to csvname
    dataframe.to_csv(csvname, index=False, header=False)
    logger.info(f"Evaluation complete. Results saved to {csvname}")


def _create_model_lists(model_configuration_yaml: str | None, model_name) -> tuple[list[str], Any]:
    if "," in model_name:
        # model_name is not only one model, but contains a list of models
        model_list = model_name.split(",")
        model_configuration_yaml_list = [None for _ in model_list]
        if model_configuration_yaml is not None:
            model_configuration_yaml_list = model_configuration_yaml.split(",")
            assert len(model_list) == len(model_configuration_yaml_list), (
                "Number of model configurations does not match number of models"
            )
    else:
        model_list = [model_name]
        model_configuration_yaml_list = [model_configuration_yaml]
    return model_configuration_yaml_list, model_list


def _load_dataset(
    dataset_country: str | None,
    dataset_csv: Path | None,
    dataset_name: Any | None,
    polygons_id_field: str | None,
    polygons_json: Path | None,
) -> DataSet:
    if dataset_name is None:
        assert dataset_csv is not None, "Must specify a dataset name or a dataset csv file"
        logging.info(f"Loading dataset from {dataset_csv}")
        dataset = DataSet.from_csv(dataset_csv, FullData)
        if polygons_json is not None:
            logging.info(f"Loading polygons from {polygons_json}")
            polygons = Polygons.from_file(polygons_json, id_property=polygons_id_field)
            polygons.filter_locations(dataset.locations())
            dataset.set_polygons(polygons.data)
    else:
        logger.info(f"Evaluating model on dataset {dataset_name}")
        dataset = datasets[dataset_name]
        dataset = dataset.load()

        if isinstance(dataset, MultiCountryDataSet):
            assert dataset_country is not None, "Must specify a country for multi country datasets"
            assert dataset_country in dataset.countries, (
                f"Country {dataset_country} not found in dataset. Countries: {dataset.countries}"
            )
            dataset = dataset[dataset_country]
    return dataset


@app.command()
def sanity_check_model(
    model_url: str, use_local_environement: bool = False, dataset_path=None, model_config_path: str = None
):
    """
    Check that a model can be loaded, trained and used to make predictions
    """
    if dataset_path is None:
        dataset = datasets["hydromet_5_filtered"].load()
    else:
        dataset = DataSet.from_csv(dataset_path, FullData)
    train, tests = train_test_generator(dataset, 3, n_test_sets=2)
    context, future, truth = next(tests)
    logger.info("Dataset: ")
    logger.info(dataset.to_pandas())

    if model_config_path is not None:
        model_config = ModelConfiguration.model_validate(yaml.safe_load(open(model_config_path)))
    else:
        model_config = None
    try:
        model_template = get_model_template_from_directory_or_github_url(model_url, ignore_env=use_local_environement)
        model = model_template.get_model(
            model_config
        )  # get_model_from_directory_or_github_url(model_url, ignore_env=use_local_environement)
        estimator = model()
    except Exception as e:
        logger.error(f"Error while creating model: {e}")
        raise e
    try:
        predictor = estimator.train(train)
    except Exception as e:
        logger.error(f"Error while training model: {e}")
        raise e
    try:
        predictions = predictor.predict(context, future)
    except Exception as e:
        logger.error(f"Error while forecasting: {e}")
        raise e
    for location, prediction in predictions.items():
        assert not np.isnan(prediction.samples).any(), (
            f"NaNs in predictions for location {location}, {prediction.samples}"
        )
    context, future, truth = next(tests)
    try:
        predictions = predictor.predict(context, future)
    except Exception as e:
        logger.error(f"Error while forecasting from a future time point: {e}")
        raise e
    for location, prediction in predictions.items():
        assert not np.isnan(prediction.samples).any(), (
            f"NaNs in futuresplit predictions for location {location}, {prediction.samples}"
        )


@app.command()
def forecast(
    model_name: str,
    dataset_name: DataSetType,
    n_months: int,
    model_path: Optional[str] = None,
    out_path: Optional[str] = Path("./"),
):
    """
    Forecast n_months ahead using the given model and dataset

    Parameters:
        model_name: Name of the model to use, set to external to use an external model and specify the external model with model_path
        dataset_name: Name of the dataset to use, e.g. hydromet_5_filtered
        n_months: int: Number of months to forecast ahead
        model_path: Optional[str]: Path to the model if model_name is external. Can ge a github repo url starting with https://github.com and ending with .git or a path to a local directory.
        out_path: Optional[str]: Path to save the output file, default is the current directory
    """

    out_file = Path(out_path) / f"{model_name}_{dataset_name}_forecast_results_{n_months}.html"
    f = open(out_file, "w")
    figs = api.forecast(model_name, dataset_name, n_months, model_path)
    for fig in figs:
        f.write(fig.to_html())
    f.close()


@app.command()
def multi_forecast(
    model_name: str,
    dataset_name: DataSetType,
    n_months: int,
    pre_train_months: int,
    out_path: Path = Path(""),
):
    model = get_model_from_directory_or_github_url(model_name)
    model_name = model.name

    model = model()
    filename = out_path / f"{model_name}_{dataset_name}_multi_forecast_results_{n_months}.html"
    logger.info(f"Saving to {filename}")
    f = open(filename, "w")
    dataset = datasets[dataset_name].load()
    predictions_list = list(
        do_multi_forecast(
            model,
            dataset,
            n_months * delta_month,
            pre_train_delta=pre_train_months * delta_month,
        )
    )

    for location, true_data in dataset.items():
        local_predictions = [pred.get_location(location).data() for pred in predictions_list]
        fig = plot_forecast_from_summaries(local_predictions, true_data.data())
        f.write(fig.to_html())
    f.close()


@app.command()
def serve(seedfile: Optional[str] = None, debug: bool = False, auto_reload: bool = False):
    """
    Start CHAP as a backend server
    """
    from .rest_api_src.v1.rest_api import main_backend

    logger.info("Running chap serve")

    if seedfile is not None:
        data = json.load(open(seedfile))
    else:
        data = None

    main_backend(data, auto_reload=auto_reload)


@app.command()
def write_open_api_spec(out_path: str):
    """
    Write the OpenAPI spec to a file
    """
    from chap_core.rest_api_src.v1.rest_api import get_openapi_schema

    schema = get_openapi_schema()
    with open(out_path, "w") as f:
        json.dump(schema, f, indent=4)


def base_args(func, *args, **kwargs):
    """
    Decorator that adds some base arguments to a command
    """
    base_args = [("debug", bool, False), ("log_file", Optional[str], None)]

    def new_func(*args, **kwargs):
        for arg_name, arg_type, default in base_args:
            if arg_name not in kwargs:
                kwargs[arg_name] = default
        return func(*args, **kwargs)


@app.command()
def test(**base_kwargs):
    """
    Simple test-command to check that the chap command works
    """
    initialize_logging()

    logger.debug("Debug message")
    logger.info("Info message")


@dataclasses.dataclass
class AreaPolygons: ...


@app.command()
def plot_dataset(data_filename: Path, plot_name: str = "standardized_feature_plot"):
    dataset_plot_registry = {
        "standardized_feature_plot": StandardizedFeaturePlot,
        "season_plot": SeasonCorrelationBarPlot,
    }
    plot_cls = dataset_plot_registry.get(plot_name, StandardizedFeaturePlot)
    df = pd.read_csv(data_filename)
    plotter = plot_cls(df)
    fig = plotter.plot()
    fig.show()


def main_function():
    """
    This function should just be type hinted with common types,
    and it will run as a command line function
    Simple function<

    >>> main()

    """
    return


def main():
    app()


if __name__ == "__main__":
    app()
=======
"""Console script for chap_core."""

import logging

from cyclopts import App

from chap_core.cli_endpoints import evaluate, forecast, preference_learn, utils

logger = logging.getLogger()
logger.setLevel(logging.INFO)

app = App()

# Register commands from each module
evaluate.register_commands(app)
forecast.register_commands(app)
preference_learn.register_commands(app)
utils.register_commands(app)


def main():
    app()


if __name__ == "__main__":
    app()
>>>>>>> a0861e63
<|MERGE_RESOLUTION|>--- conflicted
+++ resolved
@@ -1,567 +1,26 @@
-<<<<<<< HEAD
-"""Console script for chap_core."""
-
-import logging
-import dataclasses
-import json
-from pathlib import Path
-from typing import Literal, Optional, Any
-
-import numpy as np
-import pandas as pd
-import yaml
-from cyclopts import App
-
-from chap_core.assessment.dataset_splitting import train_test_generator
-from chap_core.assessment.forecast import multi_forecast as do_multi_forecast
-from chap_core.assessment.prediction_evaluator import evaluate_model
-from chap_core.database.model_templates_and_config_tables import ModelConfiguration
-from chap_core.datatypes import FullData
-from chap_core.exceptions import NoPredictionsError
-from chap_core.hpo.searcher import RandomSearcher
-from chap_core.models.model_template import ModelTemplate
-from chap_core.models.utils import (
-    get_model_from_directory_or_github_url,
-    get_model_template_from_directory_or_github_url,
-)
-from chap_core.geometry import Polygons
-from chap_core.log_config import initialize_logging
-from chap_core.plotting.dataset_plot import StandardizedFeaturePlot
-from chap_core.plotting.prediction_plot import plot_forecast_from_summaries
-from chap_core.plotting.season_plot import SeasonCorrelationBarPlot
-from chap_core.predictor import ModelType
-from chap_core.spatio_temporal_data.multi_country_dataset import (
-    MultiCountryDataSet,
-)
-from chap_core.spatio_temporal_data.temporal_dataclass import DataSet
-from chap_core import api, get_temp_dir
-from chap_core.file_io.example_data_set import datasets, DataSetType
-from chap_core.time_period.date_util_wrapper import delta_month
-
-from chap_core.hpo.hpoModel import HpoModel, Direction
-from chap_core.hpo.objective import Objective
-from chap_core.hpo.base import load_search_space_from_config
-
-
-logger = logging.getLogger()
-logger.setLevel(logging.INFO)
-
-app = App()
-
-
-def append_to_csv(file_object, data_frame: pd.DataFrame):
-    data_frame.to_csv(file_object, mode="a", header=False)
-
-
-@app.command()
-def evaluate_hpo(
-    model_name: ModelType | str,
-    dataset_name: Optional[DataSetType] = None,
-    dataset_country: Optional[str] = None,
-    dataset_csv: Optional[Path] = None,
-    polygons_json: Optional[Path] = None,
-    polygons_id_field: Optional[str] = "id",
-    prediction_length: int = 3,
-    n_splits: int = 7,
-    report_filename: Optional[str] = str(get_temp_dir() / "report.pdf"),
-    ignore_environment: bool = False,
-    debug: bool = False,
-    log_file: Optional[str] = None,
-    run_directory_type: Optional[Literal["latest", "timestamp", "use_existing"]] = "timestamp",
-    model_configuration_yaml: Optional[str] = None,
-    metric: Optional[str] = "MSE",
-    direction: Direction = "minimize",
-    evaluate_hpo: Optional[bool] = True,
-):
-    """
-    Same as evaluate, but has three added arguments and a if check on argument evaluate_hpo.
-    """
-    initialize_logging(debug, log_file)
-    if dataset_name is None:
-        assert dataset_csv is not None, "Must specify a dataset name or a dataset csv file"
-        logging.info(f"Loading dataset from {dataset_csv}")
-        dataset = DataSet.from_csv(dataset_csv, FullData)
-        if polygons_json is not None:
-            logging.info(f"Loading polygons from {polygons_json}")
-            polygons = Polygons.from_file(polygons_json, id_property=polygons_id_field)
-            polygons.filter_locations(dataset.locations())
-            dataset.set_polygons(polygons.data)
-    else:
-        logger.info(f"Evaluating model {model_name} on dataset {dataset_name}")
-
-        dataset = datasets[dataset_name]
-        dataset = dataset.load()
-
-        if isinstance(dataset, MultiCountryDataSet):
-            assert dataset_country is not None, "Must specify a country for multi country datasets"
-            assert dataset_country in dataset.countries, (
-                f"Country {dataset_country} not found in dataset. Countries: {dataset.countries}"
-            )
-            dataset = dataset[dataset_country]
-
-    if "," in model_name:
-        # model_name is not only one model, but contains a list of models
-        model_list = model_name.split(",")
-        model_configuration_yaml_list = [None for _ in model_list]
-        if model_configuration_yaml is not None:
-            model_configuration_yaml_list = model_configuration_yaml.split(",")
-            assert len(model_list) == len(model_configuration_yaml_list), (
-                "Number of model configurations does not match number of models"
-            )
-    else:
-        model_list = [model_name]
-        model_configuration_yaml_list = [model_configuration_yaml]
-
-    logging.info(f"Model configuration: {model_configuration_yaml_list}")
-
-    results_dict = {}
-    for name, configuration in zip(model_list, model_configuration_yaml_list):
-        template = ModelTemplate.from_directory_or_github_url(
-            name,
-            base_working_dir=Path("./runs/"),
-            ignore_env=ignore_environment,
-            run_dir_type=run_directory_type,
-        )
-        logging.info(f"Model template loaded: {template}")
-        if not evaluate_hpo:
-            if configuration is not None:
-                logger.info(f"Loading model configuration from yaml file {configuration}")
-                configuration = ModelConfiguration.model_validate(
-                    yaml.safe_load(open(configuration))
-                )  # template.get_model_configuration_from_yaml(Path(configuration))
-                logger.info(f"Loaded model configuration from yaml file: {configuration}")
-
-            model = template.get_model(configuration)
-            model = model()
-        else:
-            if configuration is not None:
-                logger.info(f"Loading model configuration from yaml file {configuration}")
-                with open(configuration, "r", encoding="utf-8") as f:
-                    configs = yaml.safe_load(f)
-                if not isinstance(configs, dict) or not configs:
-                    raise ValueError("YAML must define a non-empty mapping of parameters")
-                logger.info(f"Loaded model base configurations from yaml file: {configs}")
-            else:  # uses hpo_search_space defined in model's MLproject
-                configs = template.model_template_config.hpo_search_space
-
-            configs = load_search_space_from_config(configs)
-            objective = Objective(template, metric, prediction_length, n_splits)
-            model = HpoModel(RandomSearcher(2), objective, direction, configs)
-        try:
-            results = evaluate_model(
-                estimator=model,
-                data=dataset,
-                prediction_length=prediction_length,
-                n_test_sets=n_splits,
-                report_filename=report_filename,
-            )
-        except NoPredictionsError as e:
-            logger.error(f"No predictions were made: {e}")
-            return
-        print(f"Results: {results}")
-        results_dict[name] = results
-
-    # need to iterate through the dict, like key and value or something and then extract the relevant metrics
-    # to a pandas dataframe, and save it as a csv file.
-    # it seems like results contain two dictionairies, one for aggregate metrics and one with seperate ones for each ts
-
-    data = []
-    first_model = True
-    for key, value in results_dict.items():
-        aggregate_metric_dist = value[0]
-        row = [key]
-        for k, v in aggregate_metric_dist.items():
-            row.append(v)
-        if first_model:
-            data.append(["Model"] + list(aggregate_metric_dist.keys()))
-            first_model = False
-        data.append(row)
-    dataframe = pd.DataFrame(data)
-    csvname = Path(report_filename).with_suffix(".csv")
-
-    # write dataframe to csvname
-    dataframe.to_csv(csvname, index=False, header=False)
-    logger.info(f"Evaluation complete. Results saved to {csvname}")
-
-    return results_dict
-
-
-@app.command()
-def evaluate(
-    model_name: ModelType | str,
-    dataset_name: Optional[DataSetType] = None,
-    dataset_country: Optional[str] = None,
-    dataset_csv: Optional[Path] = None,
-    polygons_json: Optional[Path] = None,
-    polygons_id_field: Optional[str] = "id",
-    prediction_length: int = 6,
-    n_splits: int = 7,
-    report_filename: Optional[str] = str(get_temp_dir() / "report.pdf"),
-    ignore_environment: bool = False,
-    debug: bool = False,
-    log_file: Optional[str] = None,
-    run_directory_type: Optional[Literal["latest", "timestamp", "use_existing"]] = "timestamp",
-    model_configuration_yaml: Optional[str] = None,
-    is_chapkit_model: bool = False,
-):
-    initialize_logging(debug, log_file)
-    logger.info(f"Evaluating model {model_name}")
-    dataset = _load_dataset(dataset_country, dataset_csv, dataset_name, polygons_id_field, polygons_json)
-    model_configuration_yaml_list, model_list = _create_model_lists(model_configuration_yaml, model_name)
-    logger.info(f"Model configuration: {model_configuration_yaml_list}")
-    results_dict = {}
-    for name, configuration in zip(model_list, model_configuration_yaml_list):
-        model = _get_model(configuration, ignore_environment, is_chapkit_model, name, run_directory_type)
-        try:
-            results = evaluate_model(
-                model,
-                dataset,
-                prediction_length=prediction_length,
-                n_test_sets=n_splits,
-                report_filename=report_filename,
-            )
-        except NoPredictionsError as e:
-            logger.error(f"No predictions were made: {e}")
-            return
-        results_dict[name] = results
-
-    _save_results(report_filename, results_dict)
-
-    return results_dict
-
-
-def _get_model(
-    configuration: str,
-    ignore_environment: bool,
-    is_chapkit_model: bool,
-    name,
-    run_directory_type: Literal["latest", "timestamp", "use_existing"] | None,
-) -> Any:
-    template = ModelTemplate.from_directory_or_github_url(
-        name,
-        base_working_dir=Path("./runs/"),
-        ignore_env=ignore_environment,
-        run_dir_type=run_directory_type,
-        is_chapkit_model=is_chapkit_model,
-    )
-    logger.info(f"Model template loaded: {template}")
-    if configuration is not None:
-        logger.info(f"Loading model configuration from yaml file {configuration}")
-        configuration = ModelConfiguration.model_validate(
-            yaml.safe_load(open(configuration))
-        )  # template.get_model_configuration_from_yaml(Path(configuration))
-        logger.info(f"Loaded model configuration from yaml file: {configuration}")
-
-    model = template.get_model(configuration)
-    model = model()
-    return model
-
-
-def _save_results(report_filename: str | None, results_dict: dict[Any, Any]):
-    # need to iterate through the dict, like key and value or something and then extract the relevant metrics
-    # to a pandas dataframe, and save it as a csv file.
-    # it seems like results contain two dictionairies, one for aggregate metrics and one with seperate ones for each ts
-
-    data = []
-    full_data = {}
-    first_model = True
-    for key, value in results_dict.items():
-        aggregate_metric_dist = value[0]
-        row = [key]
-        for k, v in aggregate_metric_dist.items():
-            row.append(v)
-        if first_model:
-            data.append(["Model"] + list(aggregate_metric_dist.keys()))
-            first_model = False
-        data.append(row)
-        # make a dataframe with column names forst and then the full value[1]
-        full_data[key] = pd.DataFrame(value[1])
-
-    dataframe = pd.DataFrame(data)
-    csvname = Path(report_filename).with_suffix(".csv")
-    for i, (model_name, results) in enumerate(full_data.items()):
-        csvname_full = Path(report_filename).with_suffix(f".{i}.csv")
-        results.to_csv(csvname_full, index=False)
-        logger.info(f"Wrote detailed results for {model_name} to {csvname_full}")
-
-    # write dataframe to csvname
-    dataframe.to_csv(csvname, index=False, header=False)
-    logger.info(f"Evaluation complete. Results saved to {csvname}")
-
-
-def _create_model_lists(model_configuration_yaml: str | None, model_name) -> tuple[list[str], Any]:
-    if "," in model_name:
-        # model_name is not only one model, but contains a list of models
-        model_list = model_name.split(",")
-        model_configuration_yaml_list = [None for _ in model_list]
-        if model_configuration_yaml is not None:
-            model_configuration_yaml_list = model_configuration_yaml.split(",")
-            assert len(model_list) == len(model_configuration_yaml_list), (
-                "Number of model configurations does not match number of models"
-            )
-    else:
-        model_list = [model_name]
-        model_configuration_yaml_list = [model_configuration_yaml]
-    return model_configuration_yaml_list, model_list
-
-
-def _load_dataset(
-    dataset_country: str | None,
-    dataset_csv: Path | None,
-    dataset_name: Any | None,
-    polygons_id_field: str | None,
-    polygons_json: Path | None,
-) -> DataSet:
-    if dataset_name is None:
-        assert dataset_csv is not None, "Must specify a dataset name or a dataset csv file"
-        logging.info(f"Loading dataset from {dataset_csv}")
-        dataset = DataSet.from_csv(dataset_csv, FullData)
-        if polygons_json is not None:
-            logging.info(f"Loading polygons from {polygons_json}")
-            polygons = Polygons.from_file(polygons_json, id_property=polygons_id_field)
-            polygons.filter_locations(dataset.locations())
-            dataset.set_polygons(polygons.data)
-    else:
-        logger.info(f"Evaluating model on dataset {dataset_name}")
-        dataset = datasets[dataset_name]
-        dataset = dataset.load()
-
-        if isinstance(dataset, MultiCountryDataSet):
-            assert dataset_country is not None, "Must specify a country for multi country datasets"
-            assert dataset_country in dataset.countries, (
-                f"Country {dataset_country} not found in dataset. Countries: {dataset.countries}"
-            )
-            dataset = dataset[dataset_country]
-    return dataset
-
-
-@app.command()
-def sanity_check_model(
-    model_url: str, use_local_environement: bool = False, dataset_path=None, model_config_path: str = None
-):
-    """
-    Check that a model can be loaded, trained and used to make predictions
-    """
-    if dataset_path is None:
-        dataset = datasets["hydromet_5_filtered"].load()
-    else:
-        dataset = DataSet.from_csv(dataset_path, FullData)
-    train, tests = train_test_generator(dataset, 3, n_test_sets=2)
-    context, future, truth = next(tests)
-    logger.info("Dataset: ")
-    logger.info(dataset.to_pandas())
-
-    if model_config_path is not None:
-        model_config = ModelConfiguration.model_validate(yaml.safe_load(open(model_config_path)))
-    else:
-        model_config = None
-    try:
-        model_template = get_model_template_from_directory_or_github_url(model_url, ignore_env=use_local_environement)
-        model = model_template.get_model(
-            model_config
-        )  # get_model_from_directory_or_github_url(model_url, ignore_env=use_local_environement)
-        estimator = model()
-    except Exception as e:
-        logger.error(f"Error while creating model: {e}")
-        raise e
-    try:
-        predictor = estimator.train(train)
-    except Exception as e:
-        logger.error(f"Error while training model: {e}")
-        raise e
-    try:
-        predictions = predictor.predict(context, future)
-    except Exception as e:
-        logger.error(f"Error while forecasting: {e}")
-        raise e
-    for location, prediction in predictions.items():
-        assert not np.isnan(prediction.samples).any(), (
-            f"NaNs in predictions for location {location}, {prediction.samples}"
-        )
-    context, future, truth = next(tests)
-    try:
-        predictions = predictor.predict(context, future)
-    except Exception as e:
-        logger.error(f"Error while forecasting from a future time point: {e}")
-        raise e
-    for location, prediction in predictions.items():
-        assert not np.isnan(prediction.samples).any(), (
-            f"NaNs in futuresplit predictions for location {location}, {prediction.samples}"
-        )
-
-
-@app.command()
-def forecast(
-    model_name: str,
-    dataset_name: DataSetType,
-    n_months: int,
-    model_path: Optional[str] = None,
-    out_path: Optional[str] = Path("./"),
-):
-    """
-    Forecast n_months ahead using the given model and dataset
-
-    Parameters:
-        model_name: Name of the model to use, set to external to use an external model and specify the external model with model_path
-        dataset_name: Name of the dataset to use, e.g. hydromet_5_filtered
-        n_months: int: Number of months to forecast ahead
-        model_path: Optional[str]: Path to the model if model_name is external. Can ge a github repo url starting with https://github.com and ending with .git or a path to a local directory.
-        out_path: Optional[str]: Path to save the output file, default is the current directory
-    """
-
-    out_file = Path(out_path) / f"{model_name}_{dataset_name}_forecast_results_{n_months}.html"
-    f = open(out_file, "w")
-    figs = api.forecast(model_name, dataset_name, n_months, model_path)
-    for fig in figs:
-        f.write(fig.to_html())
-    f.close()
-
-
-@app.command()
-def multi_forecast(
-    model_name: str,
-    dataset_name: DataSetType,
-    n_months: int,
-    pre_train_months: int,
-    out_path: Path = Path(""),
-):
-    model = get_model_from_directory_or_github_url(model_name)
-    model_name = model.name
-
-    model = model()
-    filename = out_path / f"{model_name}_{dataset_name}_multi_forecast_results_{n_months}.html"
-    logger.info(f"Saving to {filename}")
-    f = open(filename, "w")
-    dataset = datasets[dataset_name].load()
-    predictions_list = list(
-        do_multi_forecast(
-            model,
-            dataset,
-            n_months * delta_month,
-            pre_train_delta=pre_train_months * delta_month,
-        )
-    )
-
-    for location, true_data in dataset.items():
-        local_predictions = [pred.get_location(location).data() for pred in predictions_list]
-        fig = plot_forecast_from_summaries(local_predictions, true_data.data())
-        f.write(fig.to_html())
-    f.close()
-
-
-@app.command()
-def serve(seedfile: Optional[str] = None, debug: bool = False, auto_reload: bool = False):
-    """
-    Start CHAP as a backend server
-    """
-    from .rest_api_src.v1.rest_api import main_backend
-
-    logger.info("Running chap serve")
-
-    if seedfile is not None:
-        data = json.load(open(seedfile))
-    else:
-        data = None
-
-    main_backend(data, auto_reload=auto_reload)
-
-
-@app.command()
-def write_open_api_spec(out_path: str):
-    """
-    Write the OpenAPI spec to a file
-    """
-    from chap_core.rest_api_src.v1.rest_api import get_openapi_schema
-
-    schema = get_openapi_schema()
-    with open(out_path, "w") as f:
-        json.dump(schema, f, indent=4)
-
-
-def base_args(func, *args, **kwargs):
-    """
-    Decorator that adds some base arguments to a command
-    """
-    base_args = [("debug", bool, False), ("log_file", Optional[str], None)]
-
-    def new_func(*args, **kwargs):
-        for arg_name, arg_type, default in base_args:
-            if arg_name not in kwargs:
-                kwargs[arg_name] = default
-        return func(*args, **kwargs)
-
-
-@app.command()
-def test(**base_kwargs):
-    """
-    Simple test-command to check that the chap command works
-    """
-    initialize_logging()
-
-    logger.debug("Debug message")
-    logger.info("Info message")
-
-
-@dataclasses.dataclass
-class AreaPolygons: ...
-
-
-@app.command()
-def plot_dataset(data_filename: Path, plot_name: str = "standardized_feature_plot"):
-    dataset_plot_registry = {
-        "standardized_feature_plot": StandardizedFeaturePlot,
-        "season_plot": SeasonCorrelationBarPlot,
-    }
-    plot_cls = dataset_plot_registry.get(plot_name, StandardizedFeaturePlot)
-    df = pd.read_csv(data_filename)
-    plotter = plot_cls(df)
-    fig = plotter.plot()
-    fig.show()
-
-
-def main_function():
-    """
-    This function should just be type hinted with common types,
-    and it will run as a command line function
-    Simple function<
-
-    >>> main()
-
-    """
-    return
-
-
-def main():
-    app()
-
-
-if __name__ == "__main__":
-    app()
-=======
-"""Console script for chap_core."""
-
-import logging
-
-from cyclopts import App
-
-from chap_core.cli_endpoints import evaluate, forecast, preference_learn, utils
-
-logger = logging.getLogger()
-logger.setLevel(logging.INFO)
-
-app = App()
-
-# Register commands from each module
-evaluate.register_commands(app)
-forecast.register_commands(app)
-preference_learn.register_commands(app)
-utils.register_commands(app)
-
-
-def main():
-    app()
-
-
-if __name__ == "__main__":
-    app()
->>>>>>> a0861e63
+"""Console script for chap_core."""
+
+import logging
+
+from cyclopts import App
+
+from chap_core.cli_endpoints import evaluate, forecast, preference_learn, utils
+
+logger = logging.getLogger()
+logger.setLevel(logging.INFO)
+
+app = App()
+
+# Register commands from each module
+evaluate.register_commands(app)
+forecast.register_commands(app)
+preference_learn.register_commands(app)
+utils.register_commands(app)
+
+
+def main():
+    app()
+
+
+if __name__ == "__main__":
+    app()