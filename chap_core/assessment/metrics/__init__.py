<<<<<<< HEAD
"""
Metrics submodule for assessment.
All metrics are imported here for backwards compatibility.
"""

import logging
from chap_core.assessment.flat_representations import (
    FlatForecasts,
    FlatObserved,
    convert_backtest_observations_to_flat_observations,
    convert_backtest_to_flat_forecasts,
)
from chap_core.database.tables import BackTest
from chap_core.assessment.metrics.base import MetricBase, MetricSpec
from chap_core.assessment.metrics.rmse import RMSE, DetailedRMSE
from chap_core.assessment.metrics.mae import MAE
from chap_core.assessment.metrics.crps import CRPS, CRPSPerLocation, DetailedCRPS
from chap_core.assessment.metrics.crps_norm import CRPSNorm, DetailedCRPSNorm
from chap_core.assessment.metrics.peak_diff import PeakValueDiffMetric, PeakPeriodLagMetric
from chap_core.assessment.metrics.above_truth import SamplesAboveTruth
from chap_core.assessment.metrics.percentile_coverage import (
    IsWithin10th90thDetailed,
    IsWithin25th75thDetailed,
    RatioWithin10th90th,
    RatioWithin10th90thPerLocation,
    RatioWithin25th75th,
    RatioWithin25th75thPerLocation,
)
from chap_core.assessment.metrics.test_metrics import TestMetric, TestMetricDetailed
from chap_core.assessment.metrics.example_metric import ExampleMetric

logger = logging.getLogger(__name__)

__all__ = [
    "MetricBase",
    "MetricSpec",
    "RMSE",
    "DetailedRMSE",
    "MAE",
    "CRPS",
    "CRPSPerLocation",
    "DetailedCRPS",
    "CRPSNorm",
    "DetailedCRPSNorm",
    "PeakValueDiffMetric",
    "PeakPeriodLagMetric",
    "SamplesAboveTruth",
    "IsWithin10th90thDetailed",
    "IsWithin25th75thDetailed",
    "RatioWithin10th90th",
    "RatioWithin10th90thPerLocation",
    "RatioWithin25th75th",
    "RatioWithin25th75thPerLocation",
    "TestMetric",
    "TestMetricDetailed",
    "ExampleMetric",
]

# Dictionary of available metrics for easy lookup
available_metrics = {
    "rmse": RMSE,
    "mae": MAE,
    "detailed_rmse": DetailedRMSE,
    "detailed_crps": DetailedCRPS,
    "crps_per_location": CRPSPerLocation,
    "crps": CRPS,
    "detailed_crps_norm": DetailedCRPSNorm,
    "crps_norm": CRPSNorm,
    "peak_value_diff": PeakValueDiffMetric,
    "peak_period_lag": PeakPeriodLagMetric,
    "samples_above_truth": SamplesAboveTruth,
    "is_within_10th_90th_detailed": IsWithin10th90thDetailed,
    "is_within_25th_75th_detailed": IsWithin25th75thDetailed,
    "ratio_within_10th_90th_per_location": RatioWithin10th90thPerLocation,
    "ratio_within_10th_90th": RatioWithin10th90th,
    "ratio_within_25th_75th_per_location": RatioWithin25th75thPerLocation,
    "ratio_within_25th_75th": RatioWithin25th75th,
    "test_sample_count_detailed": TestMetricDetailed,
    "test_sample_count": TestMetric,
    "example_metric": ExampleMetric,
}


def compute_all_aggregated_metrics_from_backtest(backtest: BackTest) -> dict[str, float]:
    relevant_metrics = {id: metric for id, metric in available_metrics.items() if metric().is_full_aggregate()}
    logger.info(f"Relevant metrics for aggregation: {relevant_metrics.keys()}")

    # Convert to flat representation
    flat_forecasts = FlatForecasts(convert_backtest_to_flat_forecasts(backtest.forecasts))
    flat_observations = FlatObserved(convert_backtest_observations_to_flat_observations(backtest.dataset.observations))

    results = {}
    for id, metric_cls in relevant_metrics.items():
        metric = metric_cls()
        metric_df = metric.get_metric(flat_observations, flat_forecasts)
        if len(metric_df) != 1:
            raise ValueError(
                f"Metric {id} was expected to return a single aggregated value, but got {len(metric_df)} rows."
            )
        results[id] = float(metric_df["metric"].iloc[0])

    return results
=======
"""
Metrics submodule for assessment.
All metrics are imported here for backwards compatibility.
"""

import logging
from chap_core.assessment.evaluation import Evaluation
from chap_core.assessment.flat_representations import FlatForecasts, FlatObserved
from chap_core.database.tables import BackTest
from chap_core.assessment.metrics.base import MetricBase, MetricSpec
from chap_core.assessment.metrics.rmse import RMSE, DetailedRMSE
from chap_core.assessment.metrics.mae import MAE
from chap_core.assessment.metrics.crps import CRPS, CRPSPerLocation, DetailedCRPS
from chap_core.assessment.metrics.crps_norm import CRPSNorm, DetailedCRPSNorm
from chap_core.assessment.metrics.peak_diff import PeakValueDiffMetric, PeakWeekLagMetric
from chap_core.assessment.metrics.above_truth import SamplesAboveTruth
from chap_core.assessment.metrics.percentile_coverage import (
    IsWithin10th90thDetailed,
    IsWithin25th75thDetailed,
    RatioWithin10th90th,
    RatioWithin10th90thPerLocation,
    RatioWithin25th75th,
    RatioWithin25th75thPerLocation,
)
from chap_core.assessment.metrics.test_metrics import TestMetric, TestMetricDetailed
from chap_core.assessment.metrics.example_metric import ExampleMetric

logger = logging.getLogger(__name__)

__all__ = [
    "MetricBase",
    "MetricSpec",
    "RMSE",
    "DetailedRMSE",
    "MAE",
    "CRPS",
    "CRPSPerLocation",
    "DetailedCRPS",
    "CRPSNorm",
    "DetailedCRPSNorm",
    "PeakValueDiffMetric",
    "PeakWeekLagMetric",
    "SamplesAboveTruth",
    "IsWithin10th90thDetailed",
    "IsWithin25th75thDetailed",
    "RatioWithin10th90th",
    "RatioWithin10th90thPerLocation",
    "RatioWithin25th75th",
    "RatioWithin25th75thPerLocation",
    "TestMetric",
    "TestMetricDetailed",
    "ExampleMetric",
]

# Dictionary of available metrics for easy lookup
available_metrics = {
    "rmse": RMSE,
    "mae": MAE,
    "detailed_rmse": DetailedRMSE,
    "detailed_crps": DetailedCRPS,
    "crps_per_location": CRPSPerLocation,
    "crps": CRPS,
    "detailed_crps_norm": DetailedCRPSNorm,
    "crps_norm": CRPSNorm,
    #    "peak_value_diff": PeakValueDiffMetric,
    #    "peak_week_lag": PeakWeekLagMetric,
    "samples_above_truth": SamplesAboveTruth,
    "is_within_10th_90th_detailed": IsWithin10th90thDetailed,
    "is_within_25th_75th_detailed": IsWithin25th75thDetailed,
    "ratio_within_10th_90th_per_location": RatioWithin10th90thPerLocation,
    "ratio_within_10th_90th": RatioWithin10th90th,
    "ratio_within_25th_75th_per_location": RatioWithin25th75thPerLocation,
    "ratio_within_25th_75th": RatioWithin25th75th,
    "test_sample_count_detailed": TestMetricDetailed,
    "test_sample_count": TestMetric,
    "example_metric": ExampleMetric,
}


def compute_all_aggregated_metrics_from_backtest(backtest: BackTest) -> dict[str, float]:
    relevant_metrics = {id: metric for id, metric in available_metrics.items() if metric().is_full_aggregate()}
    logger.info(f"Relevant metrics for aggregation: {relevant_metrics.keys()}")

    # Use Evaluation abstraction to get flat representation
    evaluation = Evaluation.from_backtest(backtest)
    flat_data = evaluation.to_flat()

    results = {}
    for id, metric_cls in relevant_metrics.items():
        metric = metric_cls()
        metric_df = metric.get_metric(flat_data.observations, flat_data.forecasts)
        if len(metric_df) != 1:
            raise ValueError(
                f"Metric {id} was expected to return a single aggregated value, but got {len(metric_df)} rows."
            )
        results[id] = float(metric_df["metric"].iloc[0])

    return results
>>>>>>> bcfafc78
<|MERGE_RESOLUTION|>--- conflicted
+++ resolved
@@ -1,203 +1,98 @@
-<<<<<<< HEAD
-"""
-Metrics submodule for assessment.
-All metrics are imported here for backwards compatibility.
-"""
-
-import logging
-from chap_core.assessment.flat_representations import (
-    FlatForecasts,
-    FlatObserved,
-    convert_backtest_observations_to_flat_observations,
-    convert_backtest_to_flat_forecasts,
-)
-from chap_core.database.tables import BackTest
-from chap_core.assessment.metrics.base import MetricBase, MetricSpec
-from chap_core.assessment.metrics.rmse import RMSE, DetailedRMSE
-from chap_core.assessment.metrics.mae import MAE
-from chap_core.assessment.metrics.crps import CRPS, CRPSPerLocation, DetailedCRPS
-from chap_core.assessment.metrics.crps_norm import CRPSNorm, DetailedCRPSNorm
-from chap_core.assessment.metrics.peak_diff import PeakValueDiffMetric, PeakPeriodLagMetric
-from chap_core.assessment.metrics.above_truth import SamplesAboveTruth
-from chap_core.assessment.metrics.percentile_coverage import (
-    IsWithin10th90thDetailed,
-    IsWithin25th75thDetailed,
-    RatioWithin10th90th,
-    RatioWithin10th90thPerLocation,
-    RatioWithin25th75th,
-    RatioWithin25th75thPerLocation,
-)
-from chap_core.assessment.metrics.test_metrics import TestMetric, TestMetricDetailed
-from chap_core.assessment.metrics.example_metric import ExampleMetric
-
-logger = logging.getLogger(__name__)
-
-__all__ = [
-    "MetricBase",
-    "MetricSpec",
-    "RMSE",
-    "DetailedRMSE",
-    "MAE",
-    "CRPS",
-    "CRPSPerLocation",
-    "DetailedCRPS",
-    "CRPSNorm",
-    "DetailedCRPSNorm",
-    "PeakValueDiffMetric",
-    "PeakPeriodLagMetric",
-    "SamplesAboveTruth",
-    "IsWithin10th90thDetailed",
-    "IsWithin25th75thDetailed",
-    "RatioWithin10th90th",
-    "RatioWithin10th90thPerLocation",
-    "RatioWithin25th75th",
-    "RatioWithin25th75thPerLocation",
-    "TestMetric",
-    "TestMetricDetailed",
-    "ExampleMetric",
-]
-
-# Dictionary of available metrics for easy lookup
-available_metrics = {
-    "rmse": RMSE,
-    "mae": MAE,
-    "detailed_rmse": DetailedRMSE,
-    "detailed_crps": DetailedCRPS,
-    "crps_per_location": CRPSPerLocation,
-    "crps": CRPS,
-    "detailed_crps_norm": DetailedCRPSNorm,
-    "crps_norm": CRPSNorm,
-    "peak_value_diff": PeakValueDiffMetric,
-    "peak_period_lag": PeakPeriodLagMetric,
-    "samples_above_truth": SamplesAboveTruth,
-    "is_within_10th_90th_detailed": IsWithin10th90thDetailed,
-    "is_within_25th_75th_detailed": IsWithin25th75thDetailed,
-    "ratio_within_10th_90th_per_location": RatioWithin10th90thPerLocation,
-    "ratio_within_10th_90th": RatioWithin10th90th,
-    "ratio_within_25th_75th_per_location": RatioWithin25th75thPerLocation,
-    "ratio_within_25th_75th": RatioWithin25th75th,
-    "test_sample_count_detailed": TestMetricDetailed,
-    "test_sample_count": TestMetric,
-    "example_metric": ExampleMetric,
-}
-
-
-def compute_all_aggregated_metrics_from_backtest(backtest: BackTest) -> dict[str, float]:
-    relevant_metrics = {id: metric for id, metric in available_metrics.items() if metric().is_full_aggregate()}
-    logger.info(f"Relevant metrics for aggregation: {relevant_metrics.keys()}")
-
-    # Convert to flat representation
-    flat_forecasts = FlatForecasts(convert_backtest_to_flat_forecasts(backtest.forecasts))
-    flat_observations = FlatObserved(convert_backtest_observations_to_flat_observations(backtest.dataset.observations))
-
-    results = {}
-    for id, metric_cls in relevant_metrics.items():
-        metric = metric_cls()
-        metric_df = metric.get_metric(flat_observations, flat_forecasts)
-        if len(metric_df) != 1:
-            raise ValueError(
-                f"Metric {id} was expected to return a single aggregated value, but got {len(metric_df)} rows."
-            )
-        results[id] = float(metric_df["metric"].iloc[0])
-
-    return results
-=======
-"""
-Metrics submodule for assessment.
-All metrics are imported here for backwards compatibility.
-"""
-
-import logging
-from chap_core.assessment.evaluation import Evaluation
-from chap_core.assessment.flat_representations import FlatForecasts, FlatObserved
-from chap_core.database.tables import BackTest
-from chap_core.assessment.metrics.base import MetricBase, MetricSpec
-from chap_core.assessment.metrics.rmse import RMSE, DetailedRMSE
-from chap_core.assessment.metrics.mae import MAE
-from chap_core.assessment.metrics.crps import CRPS, CRPSPerLocation, DetailedCRPS
-from chap_core.assessment.metrics.crps_norm import CRPSNorm, DetailedCRPSNorm
-from chap_core.assessment.metrics.peak_diff import PeakValueDiffMetric, PeakWeekLagMetric
-from chap_core.assessment.metrics.above_truth import SamplesAboveTruth
-from chap_core.assessment.metrics.percentile_coverage import (
-    IsWithin10th90thDetailed,
-    IsWithin25th75thDetailed,
-    RatioWithin10th90th,
-    RatioWithin10th90thPerLocation,
-    RatioWithin25th75th,
-    RatioWithin25th75thPerLocation,
-)
-from chap_core.assessment.metrics.test_metrics import TestMetric, TestMetricDetailed
-from chap_core.assessment.metrics.example_metric import ExampleMetric
-
-logger = logging.getLogger(__name__)
-
-__all__ = [
-    "MetricBase",
-    "MetricSpec",
-    "RMSE",
-    "DetailedRMSE",
-    "MAE",
-    "CRPS",
-    "CRPSPerLocation",
-    "DetailedCRPS",
-    "CRPSNorm",
-    "DetailedCRPSNorm",
-    "PeakValueDiffMetric",
-    "PeakWeekLagMetric",
-    "SamplesAboveTruth",
-    "IsWithin10th90thDetailed",
-    "IsWithin25th75thDetailed",
-    "RatioWithin10th90th",
-    "RatioWithin10th90thPerLocation",
-    "RatioWithin25th75th",
-    "RatioWithin25th75thPerLocation",
-    "TestMetric",
-    "TestMetricDetailed",
-    "ExampleMetric",
-]
-
-# Dictionary of available metrics for easy lookup
-available_metrics = {
-    "rmse": RMSE,
-    "mae": MAE,
-    "detailed_rmse": DetailedRMSE,
-    "detailed_crps": DetailedCRPS,
-    "crps_per_location": CRPSPerLocation,
-    "crps": CRPS,
-    "detailed_crps_norm": DetailedCRPSNorm,
-    "crps_norm": CRPSNorm,
-    #    "peak_value_diff": PeakValueDiffMetric,
-    #    "peak_week_lag": PeakWeekLagMetric,
-    "samples_above_truth": SamplesAboveTruth,
-    "is_within_10th_90th_detailed": IsWithin10th90thDetailed,
-    "is_within_25th_75th_detailed": IsWithin25th75thDetailed,
-    "ratio_within_10th_90th_per_location": RatioWithin10th90thPerLocation,
-    "ratio_within_10th_90th": RatioWithin10th90th,
-    "ratio_within_25th_75th_per_location": RatioWithin25th75thPerLocation,
-    "ratio_within_25th_75th": RatioWithin25th75th,
-    "test_sample_count_detailed": TestMetricDetailed,
-    "test_sample_count": TestMetric,
-    "example_metric": ExampleMetric,
-}
-
-
-def compute_all_aggregated_metrics_from_backtest(backtest: BackTest) -> dict[str, float]:
-    relevant_metrics = {id: metric for id, metric in available_metrics.items() if metric().is_full_aggregate()}
-    logger.info(f"Relevant metrics for aggregation: {relevant_metrics.keys()}")
-
-    # Use Evaluation abstraction to get flat representation
-    evaluation = Evaluation.from_backtest(backtest)
-    flat_data = evaluation.to_flat()
-
-    results = {}
-    for id, metric_cls in relevant_metrics.items():
-        metric = metric_cls()
-        metric_df = metric.get_metric(flat_data.observations, flat_data.forecasts)
-        if len(metric_df) != 1:
-            raise ValueError(
-                f"Metric {id} was expected to return a single aggregated value, but got {len(metric_df)} rows."
-            )
-        results[id] = float(metric_df["metric"].iloc[0])
-
-    return results
->>>>>>> bcfafc78
+"""
+Metrics submodule for assessment.
+All metrics are imported here for backwards compatibility.
+"""
+
+import logging
+from chap_core.assessment.evaluation import Evaluation
+from chap_core.assessment.flat_representations import FlatForecasts, FlatObserved
+from chap_core.database.tables import BackTest
+from chap_core.assessment.metrics.base import MetricBase, MetricSpec
+from chap_core.assessment.metrics.rmse import RMSE, DetailedRMSE
+from chap_core.assessment.metrics.mae import MAE
+from chap_core.assessment.metrics.crps import CRPS, CRPSPerLocation, DetailedCRPS
+from chap_core.assessment.metrics.crps_norm import CRPSNorm, DetailedCRPSNorm
+from chap_core.assessment.metrics.peak_diff import PeakValueDiffMetric, PeakWeekLagMetric
+from chap_core.assessment.metrics.above_truth import SamplesAboveTruth
+from chap_core.assessment.metrics.percentile_coverage import (
+    IsWithin10th90thDetailed,
+    IsWithin25th75thDetailed,
+    RatioWithin10th90th,
+    RatioWithin10th90thPerLocation,
+    RatioWithin25th75th,
+    RatioWithin25th75thPerLocation,
+)
+from chap_core.assessment.metrics.test_metrics import TestMetric, TestMetricDetailed
+from chap_core.assessment.metrics.example_metric import ExampleMetric
+
+logger = logging.getLogger(__name__)
+
+__all__ = [
+    "MetricBase",
+    "MetricSpec",
+    "RMSE",
+    "DetailedRMSE",
+    "MAE",
+    "CRPS",
+    "CRPSPerLocation",
+    "DetailedCRPS",
+    "CRPSNorm",
+    "DetailedCRPSNorm",
+    "PeakValueDiffMetric",
+    "PeakWeekLagMetric",
+    "SamplesAboveTruth",
+    "IsWithin10th90thDetailed",
+    "IsWithin25th75thDetailed",
+    "RatioWithin10th90th",
+    "RatioWithin10th90thPerLocation",
+    "RatioWithin25th75th",
+    "RatioWithin25th75thPerLocation",
+    "TestMetric",
+    "TestMetricDetailed",
+    "ExampleMetric",
+]
+
+# Dictionary of available metrics for easy lookup
+available_metrics = {
+    "rmse": RMSE,
+    "mae": MAE,
+    "detailed_rmse": DetailedRMSE,
+    "detailed_crps": DetailedCRPS,
+    "crps_per_location": CRPSPerLocation,
+    "crps": CRPS,
+    "detailed_crps_norm": DetailedCRPSNorm,
+    "crps_norm": CRPSNorm,
+    #    "peak_value_diff": PeakValueDiffMetric,
+    #    "peak_week_lag": PeakWeekLagMetric,
+    "samples_above_truth": SamplesAboveTruth,
+    "is_within_10th_90th_detailed": IsWithin10th90thDetailed,
+    "is_within_25th_75th_detailed": IsWithin25th75thDetailed,
+    "ratio_within_10th_90th_per_location": RatioWithin10th90thPerLocation,
+    "ratio_within_10th_90th": RatioWithin10th90th,
+    "ratio_within_25th_75th_per_location": RatioWithin25th75thPerLocation,
+    "ratio_within_25th_75th": RatioWithin25th75th,
+    "test_sample_count_detailed": TestMetricDetailed,
+    "test_sample_count": TestMetric,
+    "example_metric": ExampleMetric,
+}
+
+
+def compute_all_aggregated_metrics_from_backtest(backtest: BackTest) -> dict[str, float]:
+    relevant_metrics = {id: metric for id, metric in available_metrics.items() if metric().is_full_aggregate()}
+    logger.info(f"Relevant metrics for aggregation: {relevant_metrics.keys()}")
+
+    # Use Evaluation abstraction to get flat representation
+    evaluation = Evaluation.from_backtest(backtest)
+    flat_data = evaluation.to_flat()
+
+    results = {}
+    for id, metric_cls in relevant_metrics.items():
+        metric = metric_cls()
+        metric_df = metric.get_metric(flat_data.observations, flat_data.forecasts)
+        if len(metric_df) != 1:
+            raise ValueError(
+                f"Metric {id} was expected to return a single aggregated value, but got {len(metric_df)} rows."
+            )
+        results[id] = float(metric_df["metric"].iloc[0])
+
+    return results