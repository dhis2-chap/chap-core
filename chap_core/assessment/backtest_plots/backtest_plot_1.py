<<<<<<< HEAD
import altair as alt

from chap_core.assessment.metrics import DetailedRMSE, DetailedCRPSNorm, IsWithin25th75thDetailed
from chap_core.database.tables import BackTest
from chap_core.plotting.backtest_plot import BackTestPlotBase, text_chart, title_chart
from chap_core.assessment.flat_representations import (
    FlatObserved,
    FlatForecasts,
    convert_backtest_to_flat_forecasts,
    convert_backtest_observations_to_flat_observations,
)
from chap_core.plotting.evaluation_plot import MetricByHorizonV2Mean, MetricByTimePeriodV2Mean
from chap_core.assessment.flat_representations import FlatMetric

# Import your metrics here
# from chap_core.assessment.metrics.your_metric import YourMetric


class BackTestPlot1(BackTestPlotBase):
    """
    Backtest plot (as prototype/example) with various metrics
    """

    name = "Overview of various metrics by horizon/time"
    description = "A dashboard showing various metrics by forecast horizon and time period."

    def __init__(
        self,
        flat_observations: FlatObserved,
        flat_forecasts: FlatForecasts,
        title: str = "Overview of Various Metrics Dashboard",
    ):
        """
        Initialize the backtest plot.

        Parameters
        ----------
        flat_observations : FlatObserved
            Observations in flat format
        flat_forecasts : FlatForecasts
            Forecasts in flat format
        title : str, optional
            Title for the dashboard
        """
        self._flat_observations = flat_observations
        self._flat_forecasts = flat_forecasts
        self._title = title

    @classmethod
    def from_backtest(cls, backtest: BackTest, title: str = "BackTest Dashboard 1") -> "BackTestPlot1":
        """
        Create a BackTestPlot1 from a BackTest object.

        Parameters
        ----------
        backtest : BackTest
            The backtest object containing forecast and observation data
        title : str, optional
            Title for the dashboard

        Returns
        -------
        BackTestPlot1
            An instance ready to generate the plot
        """
        flat_forecasts = FlatForecasts(convert_backtest_to_flat_forecasts(backtest.forecasts))
        flat_observations = FlatObserved(
            convert_backtest_observations_to_flat_observations(backtest.dataset.observations)
        )

        return cls(flat_observations, flat_forecasts, title=title)

    def plot(self) -> alt.Chart:
        """
        Generate and return the dashboard visualization.

        Returns
        -------
        alt.Chart
            Altair chart containing the complete evaluation dashboard
        """
        # metric = YourMetric()
        # metric_df = metric.compute(self._flat_observations, self._flat_forecasts)

        charts = []

        # Title
        charts.append(
            alt.Chart()
            .mark_text(align="left", fontSize=20, fontWeight="bold")
            .encode(text=alt.value(self._title))
            .properties(height=24)
        )

        # Explanatory text
        charts.append(
            text_chart(
                "This is a collection of various metrics plotted by forecast horizon and time period. "
                "Some of these might be useful for modelers or people trying to assess forecast quality over time or by horizon. ",
                line_length=80,
            )
        )

        plotting_classes = [MetricByHorizonV2Mean, MetricByTimePeriodV2Mean]
        for plotting_class in plotting_classes:
            metrics_to_show = [IsWithin25th75thDetailed, DetailedRMSE, DetailedCRPSNorm]
            for metric in metrics_to_show:
                name = metric().spec.metric_name
                description = metric().spec.description
                title_plot = title_chart(name)
                charts.append(title_plot)
                textplot = text_chart(f"The metric shown below is '{name}'. Description: {description}", line_length=80)
                charts.append(textplot)
                metric_df = metric().get_metric(self._flat_observations, self._flat_forecasts)
                metric_flat = FlatMetric(metric_df)

                print("MEtric df")
                print(metric_df)
                subplot = plotting_class(metric_flat).plot(title=name)
                charts.append(subplot)

        #

        # Combine all charts vertically
        dashboard = alt.vconcat(*charts).configure(
            axis={"labelFontSize": 11, "titleFontSize": 12},
            legend={"labelFontSize": 11, "titleFontSize": 12},
            view={"stroke": None},
        )

        return dashboard
=======
import altair as alt

from chap_core.assessment.evaluation import Evaluation
from chap_core.assessment.metrics import DetailedRMSE, DetailedCRPSNorm, IsWithin25th75thDetailed
from chap_core.database.tables import BackTest
from chap_core.plotting.backtest_plot import BackTestPlotBase, text_chart, title_chart
from chap_core.assessment.flat_representations import FlatObserved, FlatForecasts
from chap_core.plotting.evaluation_plot import MetricByHorizonV2Mean, MetricByTimePeriodV2Mean


# Import your metrics here
# from chap_core.assessment.metrics.your_metric import YourMetric


class BackTestPlot1(BackTestPlotBase):
    """
    Backtest plot (as prototype/example) with various metrics
    """

    name = "Overview of various metrics by horizon/time"
    description = "A dashboard showing various metrics by forecast horizon and time period."

    def __init__(
        self,
        flat_observations: FlatObserved,
        flat_forecasts: FlatForecasts,
        title: str = "Overview of Various Metrics Dashboard",
    ):
        """
        Initialize the backtest plot.

        Parameters
        ----------
        flat_observations : FlatObserved
            Observations in flat format
        flat_forecasts : FlatForecasts
            Forecasts in flat format
        title : str, optional
            Title for the dashboard
        """
        self._flat_observations = flat_observations
        self._flat_forecasts = flat_forecasts
        self._title = title

    @classmethod
    def from_backtest(cls, backtest: BackTest, title: str = "BackTest Dashboard 1") -> "BackTestPlot1":
        """
        Create a BackTestPlot1 from a BackTest object.

        Parameters
        ----------
        backtest : BackTest
            The backtest object containing forecast and observation data
        title : str, optional
            Title for the dashboard

        Returns
        -------
        BackTestPlot1
            An instance ready to generate the plot
        """
        # Use Evaluation abstraction to get flat representation
        evaluation = Evaluation.from_backtest(backtest)
        flat_data = evaluation.to_flat()

        return cls(flat_data.observations, flat_data.forecasts, title=title)

    def plot(self) -> alt.Chart:
        """
        Generate and return the dashboard visualization.

        Returns
        -------
        alt.Chart
            Altair chart containing the complete evaluation dashboard
        """
        # metric = YourMetric()
        # metric_df = metric.compute(self._flat_observations, self._flat_forecasts)

        charts = []

        # Title
        charts.append(
            alt.Chart()
            .mark_text(align="left", fontSize=20, fontWeight="bold")
            .encode(text=alt.value(self._title))
            .properties(height=24)
        )

        # Explanatory text
        charts.append(
            text_chart(
                "This is a collection of various metrics plotted by forecast horizon and time period. "
                "Some of these might be useful for modelers or people trying to assess forecast quality over time or by horizon. ",
                line_length=80,
            )
        )

        plotting_classes = [MetricByHorizonV2Mean, MetricByTimePeriodV2Mean]
        for plotting_class in plotting_classes:
            metrics_to_show = [IsWithin25th75thDetailed, DetailedRMSE, DetailedCRPSNorm]
            for metric in metrics_to_show:
                name = metric().spec.metric_name
                description = metric().spec.description
                title_plot = title_chart(name)
                charts.append(title_plot)
                textplot = text_chart(f"The metric shown below is '{name}'. Description: {description}", line_length=80)
                charts.append(textplot)
                metric_df = metric().get_metric(self._flat_observations, self._flat_forecasts)
                print("MEtric df")
                print(metric_df)
                subplot = plotting_class(metric_df).plot(title=name)
                charts.append(subplot)

        #

        # Combine all charts vertically
        dashboard = alt.vconcat(*charts).configure(
            axis={"labelFontSize": 11, "titleFontSize": 12},
            legend={"labelFontSize": 11, "titleFontSize": 12},
            view={"stroke": None},
        )

        return dashboard
>>>>>>> bcfafc78
<|MERGE_RESOLUTION|>--- conflicted
+++ resolved
@@ -1,258 +1,124 @@
-<<<<<<< HEAD
-import altair as alt
-
-from chap_core.assessment.metrics import DetailedRMSE, DetailedCRPSNorm, IsWithin25th75thDetailed
-from chap_core.database.tables import BackTest
-from chap_core.plotting.backtest_plot import BackTestPlotBase, text_chart, title_chart
-from chap_core.assessment.flat_representations import (
-    FlatObserved,
-    FlatForecasts,
-    convert_backtest_to_flat_forecasts,
-    convert_backtest_observations_to_flat_observations,
-)
-from chap_core.plotting.evaluation_plot import MetricByHorizonV2Mean, MetricByTimePeriodV2Mean
-from chap_core.assessment.flat_representations import FlatMetric
-
-# Import your metrics here
-# from chap_core.assessment.metrics.your_metric import YourMetric
-
-
-class BackTestPlot1(BackTestPlotBase):
-    """
-    Backtest plot (as prototype/example) with various metrics
-    """
-
-    name = "Overview of various metrics by horizon/time"
-    description = "A dashboard showing various metrics by forecast horizon and time period."
-
-    def __init__(
-        self,
-        flat_observations: FlatObserved,
-        flat_forecasts: FlatForecasts,
-        title: str = "Overview of Various Metrics Dashboard",
-    ):
-        """
-        Initialize the backtest plot.
-
-        Parameters
-        ----------
-        flat_observations : FlatObserved
-            Observations in flat format
-        flat_forecasts : FlatForecasts
-            Forecasts in flat format
-        title : str, optional
-            Title for the dashboard
-        """
-        self._flat_observations = flat_observations
-        self._flat_forecasts = flat_forecasts
-        self._title = title
-
-    @classmethod
-    def from_backtest(cls, backtest: BackTest, title: str = "BackTest Dashboard 1") -> "BackTestPlot1":
-        """
-        Create a BackTestPlot1 from a BackTest object.
-
-        Parameters
-        ----------
-        backtest : BackTest
-            The backtest object containing forecast and observation data
-        title : str, optional
-            Title for the dashboard
-
-        Returns
-        -------
-        BackTestPlot1
-            An instance ready to generate the plot
-        """
-        flat_forecasts = FlatForecasts(convert_backtest_to_flat_forecasts(backtest.forecasts))
-        flat_observations = FlatObserved(
-            convert_backtest_observations_to_flat_observations(backtest.dataset.observations)
-        )
-
-        return cls(flat_observations, flat_forecasts, title=title)
-
-    def plot(self) -> alt.Chart:
-        """
-        Generate and return the dashboard visualization.
-
-        Returns
-        -------
-        alt.Chart
-            Altair chart containing the complete evaluation dashboard
-        """
-        # metric = YourMetric()
-        # metric_df = metric.compute(self._flat_observations, self._flat_forecasts)
-
-        charts = []
-
-        # Title
-        charts.append(
-            alt.Chart()
-            .mark_text(align="left", fontSize=20, fontWeight="bold")
-            .encode(text=alt.value(self._title))
-            .properties(height=24)
-        )
-
-        # Explanatory text
-        charts.append(
-            text_chart(
-                "This is a collection of various metrics plotted by forecast horizon and time period. "
-                "Some of these might be useful for modelers or people trying to assess forecast quality over time or by horizon. ",
-                line_length=80,
-            )
-        )
-
-        plotting_classes = [MetricByHorizonV2Mean, MetricByTimePeriodV2Mean]
-        for plotting_class in plotting_classes:
-            metrics_to_show = [IsWithin25th75thDetailed, DetailedRMSE, DetailedCRPSNorm]
-            for metric in metrics_to_show:
-                name = metric().spec.metric_name
-                description = metric().spec.description
-                title_plot = title_chart(name)
-                charts.append(title_plot)
-                textplot = text_chart(f"The metric shown below is '{name}'. Description: {description}", line_length=80)
-                charts.append(textplot)
-                metric_df = metric().get_metric(self._flat_observations, self._flat_forecasts)
-                metric_flat = FlatMetric(metric_df)
-
-                print("MEtric df")
-                print(metric_df)
-                subplot = plotting_class(metric_flat).plot(title=name)
-                charts.append(subplot)
-
-        #
-
-        # Combine all charts vertically
-        dashboard = alt.vconcat(*charts).configure(
-            axis={"labelFontSize": 11, "titleFontSize": 12},
-            legend={"labelFontSize": 11, "titleFontSize": 12},
-            view={"stroke": None},
-        )
-
-        return dashboard
-=======
-import altair as alt
-
-from chap_core.assessment.evaluation import Evaluation
-from chap_core.assessment.metrics import DetailedRMSE, DetailedCRPSNorm, IsWithin25th75thDetailed
-from chap_core.database.tables import BackTest
-from chap_core.plotting.backtest_plot import BackTestPlotBase, text_chart, title_chart
-from chap_core.assessment.flat_representations import FlatObserved, FlatForecasts
-from chap_core.plotting.evaluation_plot import MetricByHorizonV2Mean, MetricByTimePeriodV2Mean
-
-
-# Import your metrics here
-# from chap_core.assessment.metrics.your_metric import YourMetric
-
-
-class BackTestPlot1(BackTestPlotBase):
-    """
-    Backtest plot (as prototype/example) with various metrics
-    """
-
-    name = "Overview of various metrics by horizon/time"
-    description = "A dashboard showing various metrics by forecast horizon and time period."
-
-    def __init__(
-        self,
-        flat_observations: FlatObserved,
-        flat_forecasts: FlatForecasts,
-        title: str = "Overview of Various Metrics Dashboard",
-    ):
-        """
-        Initialize the backtest plot.
-
-        Parameters
-        ----------
-        flat_observations : FlatObserved
-            Observations in flat format
-        flat_forecasts : FlatForecasts
-            Forecasts in flat format
-        title : str, optional
-            Title for the dashboard
-        """
-        self._flat_observations = flat_observations
-        self._flat_forecasts = flat_forecasts
-        self._title = title
-
-    @classmethod
-    def from_backtest(cls, backtest: BackTest, title: str = "BackTest Dashboard 1") -> "BackTestPlot1":
-        """
-        Create a BackTestPlot1 from a BackTest object.
-
-        Parameters
-        ----------
-        backtest : BackTest
-            The backtest object containing forecast and observation data
-        title : str, optional
-            Title for the dashboard
-
-        Returns
-        -------
-        BackTestPlot1
-            An instance ready to generate the plot
-        """
-        # Use Evaluation abstraction to get flat representation
-        evaluation = Evaluation.from_backtest(backtest)
-        flat_data = evaluation.to_flat()
-
-        return cls(flat_data.observations, flat_data.forecasts, title=title)
-
-    def plot(self) -> alt.Chart:
-        """
-        Generate and return the dashboard visualization.
-
-        Returns
-        -------
-        alt.Chart
-            Altair chart containing the complete evaluation dashboard
-        """
-        # metric = YourMetric()
-        # metric_df = metric.compute(self._flat_observations, self._flat_forecasts)
-
-        charts = []
-
-        # Title
-        charts.append(
-            alt.Chart()
-            .mark_text(align="left", fontSize=20, fontWeight="bold")
-            .encode(text=alt.value(self._title))
-            .properties(height=24)
-        )
-
-        # Explanatory text
-        charts.append(
-            text_chart(
-                "This is a collection of various metrics plotted by forecast horizon and time period. "
-                "Some of these might be useful for modelers or people trying to assess forecast quality over time or by horizon. ",
-                line_length=80,
-            )
-        )
-
-        plotting_classes = [MetricByHorizonV2Mean, MetricByTimePeriodV2Mean]
-        for plotting_class in plotting_classes:
-            metrics_to_show = [IsWithin25th75thDetailed, DetailedRMSE, DetailedCRPSNorm]
-            for metric in metrics_to_show:
-                name = metric().spec.metric_name
-                description = metric().spec.description
-                title_plot = title_chart(name)
-                charts.append(title_plot)
-                textplot = text_chart(f"The metric shown below is '{name}'. Description: {description}", line_length=80)
-                charts.append(textplot)
-                metric_df = metric().get_metric(self._flat_observations, self._flat_forecasts)
-                print("MEtric df")
-                print(metric_df)
-                subplot = plotting_class(metric_df).plot(title=name)
-                charts.append(subplot)
-
-        #
-
-        # Combine all charts vertically
-        dashboard = alt.vconcat(*charts).configure(
-            axis={"labelFontSize": 11, "titleFontSize": 12},
-            legend={"labelFontSize": 11, "titleFontSize": 12},
-            view={"stroke": None},
-        )
-
-        return dashboard
->>>>>>> bcfafc78
+import altair as alt
+
+from chap_core.assessment.evaluation import Evaluation
+from chap_core.assessment.metrics import DetailedRMSE, DetailedCRPSNorm, IsWithin25th75thDetailed
+from chap_core.database.tables import BackTest
+from chap_core.plotting.backtest_plot import BackTestPlotBase, text_chart, title_chart
+from chap_core.assessment.flat_representations import FlatObserved, FlatForecasts
+from chap_core.plotting.evaluation_plot import MetricByHorizonV2Mean, MetricByTimePeriodV2Mean
+
+
+# Import your metrics here
+# from chap_core.assessment.metrics.your_metric import YourMetric
+
+
+class BackTestPlot1(BackTestPlotBase):
+    """
+    Backtest plot (as prototype/example) with various metrics
+    """
+
+    name = "Overview of various metrics by horizon/time"
+    description = "A dashboard showing various metrics by forecast horizon and time period."
+
+    def __init__(
+        self,
+        flat_observations: FlatObserved,
+        flat_forecasts: FlatForecasts,
+        title: str = "Overview of Various Metrics Dashboard",
+    ):
+        """
+        Initialize the backtest plot.
+
+        Parameters
+        ----------
+        flat_observations : FlatObserved
+            Observations in flat format
+        flat_forecasts : FlatForecasts
+            Forecasts in flat format
+        title : str, optional
+            Title for the dashboard
+        """
+        self._flat_observations = flat_observations
+        self._flat_forecasts = flat_forecasts
+        self._title = title
+
+    @classmethod
+    def from_backtest(cls, backtest: BackTest, title: str = "BackTest Dashboard 1") -> "BackTestPlot1":
+        """
+        Create a BackTestPlot1 from a BackTest object.
+
+        Parameters
+        ----------
+        backtest : BackTest
+            The backtest object containing forecast and observation data
+        title : str, optional
+            Title for the dashboard
+
+        Returns
+        -------
+        BackTestPlot1
+            An instance ready to generate the plot
+        """
+        # Use Evaluation abstraction to get flat representation
+        evaluation = Evaluation.from_backtest(backtest)
+        flat_data = evaluation.to_flat()
+
+        return cls(flat_data.observations, flat_data.forecasts, title=title)
+
+    def plot(self) -> alt.Chart:
+        """
+        Generate and return the dashboard visualization.
+
+        Returns
+        -------
+        alt.Chart
+            Altair chart containing the complete evaluation dashboard
+        """
+        # metric = YourMetric()
+        # metric_df = metric.compute(self._flat_observations, self._flat_forecasts)
+
+        charts = []
+
+        # Title
+        charts.append(
+            alt.Chart()
+            .mark_text(align="left", fontSize=20, fontWeight="bold")
+            .encode(text=alt.value(self._title))
+            .properties(height=24)
+        )
+
+        # Explanatory text
+        charts.append(
+            text_chart(
+                "This is a collection of various metrics plotted by forecast horizon and time period. "
+                "Some of these might be useful for modelers or people trying to assess forecast quality over time or by horizon. ",
+                line_length=80,
+            )
+        )
+
+        plotting_classes = [MetricByHorizonV2Mean, MetricByTimePeriodV2Mean]
+        for plotting_class in plotting_classes:
+            metrics_to_show = [IsWithin25th75thDetailed, DetailedRMSE, DetailedCRPSNorm]
+            for metric in metrics_to_show:
+                name = metric().spec.metric_name
+                description = metric().spec.description
+                title_plot = title_chart(name)
+                charts.append(title_plot)
+                textplot = text_chart(f"The metric shown below is '{name}'. Description: {description}", line_length=80)
+                charts.append(textplot)
+                metric_df = metric().get_metric(self._flat_observations, self._flat_forecasts)
+                print("MEtric df")
+                print(metric_df)
+                subplot = plotting_class(metric_df).plot(title=name)
+                charts.append(subplot)
+
+        #
+
+        # Combine all charts vertically
+        dashboard = alt.vconcat(*charts).configure(
+            axis={"labelFontSize": 11, "titleFontSize": 12},
+            legend={"labelFontSize": 11, "titleFontSize": 12},
+            view={"stroke": None},
+        )
+
+        return dashboard