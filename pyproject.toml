--- conflicted
+++ resolved
@@ -48,15 +48,11 @@
     "virtualenv>=20.34.0",
     "pydantic-geojson>=0.2.0",
     "pandera>=0.26.1",
-<<<<<<< HEAD
-    "numpy>=2.1.3",
     "vegafusion>=2.0.2",
     "vl-convert-python>=1.8.0",
     "pyarrow>=21.0.0",# held back because of gluonts
-=======
     "numpy>=2.1.3",                 # held back because of gluonts
     "gunicorn>=23.0.0",
->>>>>>> 8d06099d
 ]
 
 [dependency-groups]
