--- conflicted
+++ resolved
@@ -1,10 +1,6 @@
 [project]
 name = "chap_core"
-<<<<<<< HEAD
 version = "1.0.9"
-=======
-version = "1.0.8"
->>>>>>> d5cd1b1f
 description = "Climate Health Analysis Platform (CHAP)"
 readme = "README.md"
 requires-python = ">=3.11"
@@ -116,4 +112,4 @@
     "tests/",
     ".mypy_cache",
 ]
-ignore = ['tests/test_meteostat_wrapper']+ignore = ['tests/test_meteostat_wrapper']
