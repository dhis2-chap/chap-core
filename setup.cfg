[bumpversion]
<<<<<<< HEAD
current_version = 0.0.16
=======
current_version = 0.0.17
>>>>>>> a5dfad81
commit = True
tag = True

[bumpversion:file:pyproject.toml]

[bumpversion:file:chap_core/__init__.py]

[bdist_wheel]
universal = 1

[flake8]
exclude = docs

[tool:pytest]
collect_ignore = ['setup.py']<|MERGE_RESOLUTION|>--- conflicted
+++ resolved
@@ -1,9 +1,5 @@
 [bumpversion]
-<<<<<<< HEAD
-current_version = 0.0.16
-=======
 current_version = 0.0.17
->>>>>>> a5dfad81
 commit = True
 tag = True
 
