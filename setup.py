#!/usr/bin/env python

"""The setup script."""

from setuptools import setup, find_packages

with open('README.md') as readme_file:
    readme = readme_file.read()

with open('HISTORY.rst') as history_file:
    history = history_file.read()

requirements = ['typer', 'numpy', 'bionumpy', 'pandas', 'plotly', 'scikit-learn', 'matplotlib', 'diskcache', 'geopy',
                'pooch',
                'python-dateutil', 'meteostat', 'cyclopts', 'requests', 'pydantic', 'pyyaml',
<<<<<<< HEAD
                'geopandas', 'libpysal', 'docker', 'jax', 'jaxlib', 'blackjax',
                'gitpython']
=======
                'geopandas', 'libpysal', 'docker', 'jax', 'jaxlib', 'blackjax', 'fastapi']
>>>>>>> bfbfafb5

test_requirements = ['pytest>=3', "hypothesis"]

setup(
    author="Sandvelab",
    author_email='sandvelab',
    python_requires='>=3.10',
    classifiers=[
        'Development Status :: 2 - Pre-Alpha',
        'Intended Audience :: Developers',
        'License :: OSI Approved :: MITupdate proje License',
        'Natural Language :: English',
        'Programming Language :: Python :: 3',
        'Programming Language :: Python :: 3.10',
    ],
    description="Main repository for joint programming project on climate health",
    entry_points={
        'console_scripts': [
            'climate_health=climate_health.cli:main',
        ],
    },
    install_requires=requirements,
    license="MIT license",
    long_description=readme + '\n\n' + history,
    include_package_data=True,
    keywords='climate_health',
    name='climate_health',
    packages=find_packages(include=['climate_health', 'climate_health.*']),
    test_suite='tests',
    tests_require=test_requirements,
    url='https://github.com/sandvelab/climate_health',
    version='0.0.1',
    zip_safe=False,
)
<|MERGE_RESOLUTION|>--- conflicted
+++ resolved
@@ -1,55 +1,51 @@
-#!/usr/bin/env python
-
-"""The setup script."""
-
-from setuptools import setup, find_packages
-
-with open('README.md') as readme_file:
-    readme = readme_file.read()
-
-with open('HISTORY.rst') as history_file:
-    history = history_file.read()
-
-requirements = ['typer', 'numpy', 'bionumpy', 'pandas', 'plotly', 'scikit-learn', 'matplotlib', 'diskcache', 'geopy',
-                'pooch',
-                'python-dateutil', 'meteostat', 'cyclopts', 'requests', 'pydantic', 'pyyaml',
-<<<<<<< HEAD
-                'geopandas', 'libpysal', 'docker', 'jax', 'jaxlib', 'blackjax',
-                'gitpython']
-=======
-                'geopandas', 'libpysal', 'docker', 'jax', 'jaxlib', 'blackjax', 'fastapi']
->>>>>>> bfbfafb5
-
-test_requirements = ['pytest>=3', "hypothesis"]
-
-setup(
-    author="Sandvelab",
-    author_email='sandvelab',
-    python_requires='>=3.10',
-    classifiers=[
-        'Development Status :: 2 - Pre-Alpha',
-        'Intended Audience :: Developers',
-        'License :: OSI Approved :: MITupdate proje License',
-        'Natural Language :: English',
-        'Programming Language :: Python :: 3',
-        'Programming Language :: Python :: 3.10',
-    ],
-    description="Main repository for joint programming project on climate health",
-    entry_points={
-        'console_scripts': [
-            'climate_health=climate_health.cli:main',
-        ],
-    },
-    install_requires=requirements,
-    license="MIT license",
-    long_description=readme + '\n\n' + history,
-    include_package_data=True,
-    keywords='climate_health',
-    name='climate_health',
-    packages=find_packages(include=['climate_health', 'climate_health.*']),
-    test_suite='tests',
-    tests_require=test_requirements,
-    url='https://github.com/sandvelab/climate_health',
-    version='0.0.1',
-    zip_safe=False,
-)
+#!/usr/bin/env python
+
+"""The setup script."""
+
+from setuptools import setup, find_packages
+
+with open('README.md') as readme_file:
+    readme = readme_file.read()
+
+with open('HISTORY.rst') as history_file:
+    history = history_file.read()
+
+requirements = ['typer', 'numpy', 'bionumpy', 'pandas', 'plotly', 'scikit-learn', 'matplotlib', 'diskcache', 'geopy',
+                'pooch',
+                'python-dateutil', 'meteostat', 'cyclopts', 'requests', 'pydantic', 'pyyaml',
+                'geopandas', 'libpysal', 'docker', 'jax', 'jaxlib', 'blackjax', 'fastapi',
+                'gitpython']
+
+test_requirements = ['pytest>=3', "hypothesis"]
+
+setup(
+    author="Sandvelab",
+    author_email='sandvelab',
+    python_requires='>=3.10',
+    classifiers=[
+        'Development Status :: 2 - Pre-Alpha',
+        'Intended Audience :: Developers',
+        'License :: OSI Approved :: MITupdate proje License',
+        'Natural Language :: English',
+        'Programming Language :: Python :: 3',
+        'Programming Language :: Python :: 3.10',
+    ],
+    description="Main repository for joint programming project on climate health",
+    entry_points={
+        'console_scripts': [
+            'climate_health=climate_health.cli:main',
+        ],
+    },
+    install_requires=requirements,
+    license="MIT license",
+    long_description=readme + '\n\n' + history,
+    include_package_data=True,
+    keywords='climate_health',
+    name='climate_health',
+    packages=find_packages(include=['climate_health', 'climate_health.*']),
+    test_suite='tests',
+    tests_require=test_requirements,
+    url='https://github.com/sandvelab/climate_health',
+    version='0.0.1',
+    zip_safe=False,
+)