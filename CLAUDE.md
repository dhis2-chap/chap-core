<<<<<<< HEAD
## Workflow

1. Always run `make lint` and `make test` after adding a feature or fixing a bug
2. No commit attribution (no co-author or generated-by lines)
3. Use conventional commits format for commit messages
4. Branch naming should follow conventional commit prefixes: `feat/`, `fix/`, `docs/`, `refactor/`, etc.
5. No emojis in commit messages, PR descriptions, or code comments
6. Be concise when adding code/features. Don't add stuff not specifically related to the problem/task, and avoid nice-to-have extras
7. If you feel that the prompt is bad/unclear, always ask follow-up questions until you have high confidence you will be able to solve the problem given
8. When adding new features or fixes, always add a test. Never access private fields or methods (starting with underscore) of a class through testing. Also, when changing code, if there are no relevant tests, consider adding a simple test for the change.
9. When we ask you to go through some change (or finalize changes), always follow the rules in this document strictly.


## Domain Knowledge
- To learn about domain-specific terms used in the codebase, refer to @docs/contributor/vocabulary.md.


## Code architecture

### Entry Points
- **CLI** (`chap_core/cli.py`): Commands like `evaluate`, `forecast`, `serve`
- **REST API** (`chap_core/rest_api/v1/rest_api.py`): FastAPI backend with Celery for async tasks
  - Routers in `rest_api/v1/routers/`: analytics, crud, visualization, debug, jobs

### Core Concepts
- **Models** (`chap_core/models/`):
  - `ModelTemplate`: Factory for creating configured models
  - `ExternalModel`: Wrapper for Docker/command-line/web-based models
- **Runners** (`chap_core/runners/`): Execute models in different environments (Docker, command-line, MLflow)
- **Assessment** (`chap_core/assessment/`): Model evaluation, train/test splitting, backtesting
- **Database** (`chap_core/database/`): SQLModel tables (find with `table=True`), Alembic migrations
- **Data Types** (`chap_core/datatypes.py`, `spatio_temporal_data/`): Core data structures for time series

### Key Patterns
- Load model: `ModelTemplate.from_directory_or_github_url()` → `get_model()` → configured model instance
- Execute model: Model uses appropriate `TrainPredictRunner` (Docker/CommandLine/MLflow) to run train/predict
- Evaluate: `evaluate_model()` in `prediction_evaluator.py` handles train/test splits and evaluation

See `docs/contributor/code_overview.md` for detailed architecture documentation.
=======
## Workflow

1. Always run `make lint` and `make test` after adding a feature or fixing a bug
2. No commit attribution (no co-author or generated-by lines)
3. Use conventional commits format for commit messages
4. Branch naming should follow conventional commit prefixes: `feat/`, `fix/`, `docs/`, `refactor/`, etc.
5. No emojis in commit messages, PR descriptions, or code comments
6. Be concise when adding code/features. Don't add stuff not specifically related to the problem/task, and avoid nice-to-have extras
7. If you feel that the prompt is bad/unclear, always ask follow-up questions until you have high confidence you will be able to solve the problem given
8. When adding new features or fixes, always add a test. Never access private fields or methods (starting with underscore) of a class through testing. Also, when changing code, if there are no relevant tests, consider adding a simple test for the change.
9. When we ask you to go through some change (or finalize changes), always follow the rules in this document strictly.
10. When making pr that has design document only, don't use docs in title.
11. When writing tests, avoid creating new test data inline. Use existing fixtures from conftest.py files whenever possible. Only create new fixtures in conftest.py if testing edge cases not covered by existing fixtures. This improves test maintainability and reduces duplication.


## Domain Knowledge
- To learn about domain-specific terms used in the codebase, refer to @docs/contributor/vocabulary.md.


## Code architecture

### Entry Points
- **CLI** (`chap_core/cli.py`): Commands like `evaluate`, `forecast`, `serve`
- **REST API** (`chap_core/rest_api/v1/rest_api.py`): FastAPI backend with Celery for async tasks
  - Routers in `rest_api/v1/routers/`: analytics, crud, visualization, debug, jobs

### Core Concepts
- **Models** (`chap_core/models/`):
  - `ModelTemplate`: Factory for creating configured models
  - `ExternalModel`: Wrapper for Docker/command-line/web-based models
- **Runners** (`chap_core/runners/`): Execute models in different environments (Docker, command-line, MLflow)
- **Assessment** (`chap_core/assessment/`): Model evaluation, train/test splitting, backtesting
- **Database** (`chap_core/database/`): SQLModel tables (find with `table=True`), Alembic migrations
- **Data Types** (`chap_core/datatypes.py`, `spatio_temporal_data/`): Core data structures for time series

### Key Patterns
- Load model: `ModelTemplate.from_directory_or_github_url()` → `get_model()` → configured model instance
- Execute model: Model uses appropriate `TrainPredictRunner` (Docker/CommandLine/MLflow) to run train/predict
- Evaluate: `evaluate_model()` in `prediction_evaluator.py` handles train/test splits and evaluation

See `docs/contributor/code_overview.md` for detailed architecture documentation.
>>>>>>> bcfafc78
<|MERGE_RESOLUTION|>--- conflicted
+++ resolved
@@ -1,44 +1,3 @@
-<<<<<<< HEAD
-## Workflow
-
-1. Always run `make lint` and `make test` after adding a feature or fixing a bug
-2. No commit attribution (no co-author or generated-by lines)
-3. Use conventional commits format for commit messages
-4. Branch naming should follow conventional commit prefixes: `feat/`, `fix/`, `docs/`, `refactor/`, etc.
-5. No emojis in commit messages, PR descriptions, or code comments
-6. Be concise when adding code/features. Don't add stuff not specifically related to the problem/task, and avoid nice-to-have extras
-7. If you feel that the prompt is bad/unclear, always ask follow-up questions until you have high confidence you will be able to solve the problem given
-8. When adding new features or fixes, always add a test. Never access private fields or methods (starting with underscore) of a class through testing. Also, when changing code, if there are no relevant tests, consider adding a simple test for the change.
-9. When we ask you to go through some change (or finalize changes), always follow the rules in this document strictly.
-
-
-## Domain Knowledge
-- To learn about domain-specific terms used in the codebase, refer to @docs/contributor/vocabulary.md.
-
-
-## Code architecture
-
-### Entry Points
-- **CLI** (`chap_core/cli.py`): Commands like `evaluate`, `forecast`, `serve`
-- **REST API** (`chap_core/rest_api/v1/rest_api.py`): FastAPI backend with Celery for async tasks
-  - Routers in `rest_api/v1/routers/`: analytics, crud, visualization, debug, jobs
-
-### Core Concepts
-- **Models** (`chap_core/models/`):
-  - `ModelTemplate`: Factory for creating configured models
-  - `ExternalModel`: Wrapper for Docker/command-line/web-based models
-- **Runners** (`chap_core/runners/`): Execute models in different environments (Docker, command-line, MLflow)
-- **Assessment** (`chap_core/assessment/`): Model evaluation, train/test splitting, backtesting
-- **Database** (`chap_core/database/`): SQLModel tables (find with `table=True`), Alembic migrations
-- **Data Types** (`chap_core/datatypes.py`, `spatio_temporal_data/`): Core data structures for time series
-
-### Key Patterns
-- Load model: `ModelTemplate.from_directory_or_github_url()` → `get_model()` → configured model instance
-- Execute model: Model uses appropriate `TrainPredictRunner` (Docker/CommandLine/MLflow) to run train/predict
-- Evaluate: `evaluate_model()` in `prediction_evaluator.py` handles train/test splits and evaluation
-
-See `docs/contributor/code_overview.md` for detailed architecture documentation.
-=======
 ## Workflow
 
 1. Always run `make lint` and `make test` after adding a feature or fixing a bug
@@ -79,5 +38,4 @@
 - Execute model: Model uses appropriate `TrainPredictRunner` (Docker/CommandLine/MLflow) to run train/predict
 - Evaluate: `evaluate_model()` in `prediction_evaluator.py` handles train/test splits and evaluation
 
-See `docs/contributor/code_overview.md` for detailed architecture documentation.
->>>>>>> bcfafc78
+See `docs/contributor/code_overview.md` for detailed architecture documentation.