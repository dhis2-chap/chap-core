--- conflicted
+++ resolved
@@ -1,85 +1,3 @@
-<<<<<<< HEAD
-# How to use Modeling App
-
-# This page is not in use at the momement, needs to be updated to Modeling App
-
-**This page contains documentation on how to use the Modeling App to create predictions.**
-
-**NOTE: The old name for this app was _Modeling App_. We are currently updating the documentation
-to reflect the new name. Some references may still be in transition.**
-
-Modeling App enables integration between [CHAP Core](https://github.com/dhis2-chap/chap-core) and [DHIS2](https://dhis2.org/) (2.41+).
-
----
-
-## 1 Selecting prediction data
-
-**Find the Modeling App in your DHIS2 instance and open it**
-
-- You can ignore the warning about "Missing Route"
-- You need to have the population registered for a minimum of one DHIS2 year period or one DHIS2 month period for each org unit in the selected training period.
-- Select only periods of the same type as the model supports. For example, "EWARS - monthly data" would only accept monthly data.
-- Ensure you have a DHIS2 data element for the disease data you want to make a prediction for.
-- You select which areas you want to create a prediction for in the "Select organization units" section.
-- "period" in the form refers to the model's training period; the prediction will be for three months. For instance, if you select all periods between January 2013 and August 2024, a prediction will be made for September 2024, October 2024, and November 2024.  
-  <br/>
-
-**Important about selecting period**  
-If your primary goal is to predict the number of cases (rather than to evaluate models), make sure you select the most recent completed period up to today. CHAP Core does not account for specific dates and treats each month's registrations equally. Therefore, it is crucial to ensure that the data you provide is complete. For example, if today's date is the 15th, the data for the current month is likely to be incomplete because it won't include information from the second half of the month. CHAP Core is not able to tell that the data belongs to an incomplete month and will count it as one full month of registration when it in reality is only 15 days. This will cause inaccurate predictions.
-
-Below is an example of how a filled form could look like:  
-<br/>
-<img src="../_static/form_filled.png" alt="drawing" width="350"/>
-
-Click **"Send data to CHAP ➔"** to use the Modeling App to transfer data directly to CHAP Core's REST-API.
-
-> &#x1F6C8; At this point, it's also possible to click **"Download data"** to download the specified disease data from DHIS2 into a CHAP Core-supported format, and continue the remaining analysis [programmatically with the CHAP-cli](../chap-cli/using-pa-with-cli).
-
----
-
-## 2 Status for predictions and prediction import
-
-After you have clicked **"Send data to CHAP ➔"**, you will be redirected to the "CHAP Core status" page. On this page, the status of the prediction will be shown. See the image below.
-
-<img src="../_static/traning_prediction_status.png" alt="drawing" width="540"/>
-
-When the information about the status disappears (as shown below), the prediction is completed. Click **"Import latest prediction"** to see the result.
-
-<img src="../_static/traning_prediction_status_completed.png" alt="drawing" width="540">
-
----
-
-## 3 Import prediction page
-
-You will then be redirected to the "Import prediction" page, where you can import the prediction into DHIS2. At the top, you will see a chart, as shown below, describing what you are about to import.
-
-![](../_static/the_data_you_import.png)
-
-### Add data elements
-
-If you have not yet created a data element to store CHAP predictions, you need to click "Add data elements" and follow the given instructions.
-
-<img src="../_static/add_dataelements_if_not_exists.png" alt="drawing" width="540">
-
-### Import prediction
-
-After you have selected the data elements, click on "Import prediction."
-
-<img src="../_static/is_imported.png" alt="drawing" width="540">
-
----
-
-## 4 Visualize
-
-Finally, you have imported the prediction into DHIS2. You can now visualize the prediction in the Data Visualizer App. If you want the visualization immediately, you need to export analytic tables in the "Data Administrator" app first.
-
-![](../_static/visualization_data_app.png)
-
-<br/>
-<br/>
-
-<div style="height: 40px"></div>
-=======
 # How to use Modeling App
 
 # This page is not in use at the momement, needs to be updated to Modeling App
@@ -159,5 +77,4 @@
 <br/>
 <br/>
 
-<div style="height: 40px"></div>
->>>>>>> a0861e63
+<div style="height: 40px"></div>