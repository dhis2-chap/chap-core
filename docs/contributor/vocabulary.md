--- conflicted
+++ resolved
@@ -1,29 +1,3 @@
-<<<<<<< HEAD
-# Vocabulary (domain specific terms used in the code)
-
-
-### Model template
-
-A model template is a flexible "model" which can be configured. A model template typically presents various options (hyperparameters, possible covariates, etc) which are open for configuration. 
-
-
-### Configured model
-
-A configured model can be made from a model template by applying chocies to the options presented by the model template. Only a configured model can actually be trained on a given dataset (as opposed to a model template, since a model template does not necessarily have enough information about how to train or predict).
-
-### ExternalModel
-
-ExternalModel is a wrapper around an external model (that can e.g. be an R model) to make it compatible with the interface of ConfiguredModel. This means that ExternalModel has train/predict similarily to ConfiguredModel, but these methods are wrappers that runs the train/predict of external models.
-
-## Some other terms we use
-
-Backtest: Is the same as evaluation for now (used as a term in the REST API)
-
-
-## Runner
-
-A runner is something that can run commands. ExternalModels (not ConfiguredModels) have a Runner object attached to them. When train/predict is called, the runner is handling how to j6o05..,m.
-=======
 # Vocabulary (domain specific terms used in the code)
 
 
@@ -56,4 +30,3 @@
 
 Evaluations is a common term in the machine learning domain. Backtest is often used more specifically in time series forecasting, where the model is tested on past data to see how well it would have performed.
 
->>>>>>> bcfafc78
