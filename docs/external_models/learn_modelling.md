--- conflicted
+++ resolved
@@ -1,251 +1,3 @@
-<<<<<<< HEAD
-# Learning statistical and machine learning modelling - with climate-sensitive disease forecasting as focus and case
-This material will gradually introduce you to important concepts from statistical modelling and machine learning, 
-focusing on what you will need to understand in order to do forecasting of climate-sensitive disease.
-It thus selects a set of topics needed for disease forecasting, while mostly introducing these concepts in generality.
-
-The material is organised around hands-on tutorials, where you will learn how to practically develop models while learning the theoretical underpinnings.
-
-# Prerequisites
-
-* Programming: you must know some programming, in either Python or R, to be able to follow our exercises and tutorials. 
-* Data science: You should know basic data science and statistics or machine learning. However, very little is presumed as it can be learnt underway, but one should know the most basic concepts and terminology.
-* GitHub: Central to our approach is that you follow various practical tutorials along the way. These tutorials are available at GitHub, so you need to know at least the absolute basics of how to get code from GitHub to your local machine - if not please ask us for tips on Github tutorials.
-
-# Background
-Climate change is rapidly reshaping the patterns and spread of disease, posing urgent challenges for health systems. To effectively respond, the health systems must become more adaptive and data-driven. Early warning and response systems (EWS) that leverage disease incidence forecasting offer a promising way to prioritize interventions where and when they are most needed.
-
-At the core of early warning is forecasting of disease incidence forward in time. This is based on learning a statistical/machine learning model of how disease progresses ahead in time based on various available data. 
-
-If you have limited prior experience with statistics or machine learning, please read our brief intro in the expandable box below:
-
-## A gentle introduction to statistical and time series modelling
-
-<details>
-<summary>Click to expand</summary>
-
-### 1. Statistical or Machine Learning Model
-A **model** is a rule or formula we create to describe how some outcome depends on information we already have.
-
-- The outcome we want to understand or predict is often called the **target**.
-- The information we use to make that prediction is called **predictors** (or **features**).
-
-A model tries to capture patterns in data in a simplified way.  
-You can think of a model as a machine:
-
-> **input (predictors)** → *model learns a pattern* → **output (prediction)**
-
-The goal is either to **explain** something (“What affects sales?”) or to **predict** something (“What will sales be tomorrow?”).
-
----
-
-### 2. Predictors (Features)
-A **predictor** is any variable that provides information helpful for predicting the target.
-
-Examples:
-- Temperature when predicting ice cream sales  
-- Age when predicting income  
-- Yesterday’s stock price when predicting today’s  
-
-Predictors are the model’s *inputs*.  
-We usually write them as numbers:  
-- A single predictor as *x*  
-- Several predictors as *x₁, x₂, x₃,* …  
-
-The model learns how each predictor is related to the target.
-
----
-
-### 3. Linear Regression
-**Linear regression** is one of the simplest and most widely used models.  
-It assumes that the target is approximately a **straight-line combination** of its predictors.
-
-With one predictor *x*, the model is:
-
-> **prediction = a + b·x**
-
-- **a** is the model’s baseline (what we predict when *x = 0*)  
-- **b** tells us how much the prediction changes when *x* increases by 1 unit  
-
-With multiple predictors *x₁, x₂, …*, we extend the same idea:
-
-> **prediction = a + b₁·x₁ + b₂·x₂ + …**
-
-You don’t need to imagine shapes in many dimensions—just think of it as a recipe where each predictor gets a weight (**b**) that shows how important it is.
-
-The model “learns” values of *a, b₁, b₂, …* by choosing them so that predictions are as close as possible to the observed data.
-
----
-
-### 4. Time Series
-A **time series** is a sequence of data points collected over time, in order:
-
-> value at time 1, value at time 2, value at time 3, …
-
-Examples:
-- Daily temperatures  
-- Hourly website traffic  
-- Monthly number of customers  
-
-What makes time series special is that:
-
-- **The order matters**  
-- **Past values can influence future values**  
-- Data may show **patterns** such as trends (general increase/decrease over time) or seasonality (repeating patterns, like higher electricity use every winter)
-
----
-
-### 5. Time Series Forecasting
-**Forecasting** means using past observations to predict future ones.
-
-Unlike models that treat each data point separately, forecasting models learn ideas like:
-
-- how the series tends to move (trend)  
-- whether it repeats patterns (seasonality)  
-- how strongly the recent past influences the next value  
-
-A simple forecasting idea is to predict the next value using a weighted average of recent past values. More advanced methods learn more complex patterns automatically.
-
----
-
-### 6. Evaluation of Predictions
-Once a model makes predictions, we need to measure how good they are.  
-This means comparing the model’s predictions to the actual values.
-
-Let:
-- **actual** value = *y*
-- **predicted** value = ŷ (read as “y-hat”)
-
-The **error** is:
-
-> **error = actual − predicted = y − ŷ**
-
-Common ways to summarize how large the errors are:
-
-- **MAE (Mean Absolute Error):**  
-  average of |y − ŷ| (the average size of the mistakes)
-- **MSE (Mean Squared Error):**  
-  average of (y − ŷ)² (large mistakes count extra)
-- **RMSE (Root Mean Squared Error):**  
-  the square root of MSE (in the same units as the data)
-- **MAPE (Mean Absolute Percentage Error):**  
-  how large the errors are *relative* to the actual values, in %
-
-These measures help us compare models and choose the one that predicts best.
-
-For a bit more in-depth introduction, please also consider the following general papers:
-https://pmc.ncbi.nlm.nih.gov/articles/PMC5905345/
-https://www.nature.com/articles/nmeth.3627
-https://www.nature.com/articles/nmeth.3665
-</details>
-
-# Motivation
-Our tutorial aims to introduce aspects of statistical modelling and machine learning that are useful specifically for developing, evaluating and later operationalising forecasting models. Our pedagogical approach is to begin by introducing a very simple model in a simple setting, and then expanding both the model and the setting in a stepwise fashion. We emphasize interoperability and rigorous evaluation of models right from the start, as a way of guiding the development of more sophisticated models. In doing this, we follow a philosophy resembling what is known as agile development in computer science [ref].
-To facilitate interoperability and evaluation of models, we rely on the Chap platform [https://dhis2-chap.github.io/chap-core], which enforces standards of interoperability already from the first, simple model. This interoperability allows models to be run on a broad data collection and be rigorously evaluated with rich visualisations of data and predictions already from the early phase.
-
-# Making your first model and getting it into chap
-Disease forecasting is a type of problem within what is known as spatiotemporal modelling [ref] in the field of statistics/ML. What this means is that the data have both a temporal and spatial reference (i.e. data of disease incidence is available at multiple subsequent time points, for different regions in a country), where observations that are close in time or space are usually considered more likely to be similar [FINN BEDRE FORMULERING]. In our case, we also have data both on disease and on various climate variables that may influence disease incidence.
-
-Before going into the many challenges of spatiotemporal modelling, we recommend that you get the technical setup in place to allow efficient development and learning for the remainder of this tutorial. Although this can be a bit of a technical nuisance just now, it allows you to run your model on a variety of data inputs with rich evaluation now already, and it allows you to progress efficiently with very few technical wrinkles as the statistical and ML aspects become more advanced. To do this, please follow our minimalist example tutorial, which introduces an extremely oversimplified statistical model (linear regression of immediate climate effects on disease only), but shows you how to get this running in Chap. 
-This minimalist tutorial is available both as Python and as R code:
-* https://github.com/dhis2-chap/minimalist_example (Python) 
-* https://github.com/dhis2-chap/minimalist_example_r (R) 
-
-
-# Evaluating a model
-The purpose of spatiotemporal modelling is to learn generalisable patterns that can be used to reason about unseen regions or about the future. Since our use case is an early warning system, our focus is on the latter, i.e. forecasting disease incidence ahead in time based on historic data for a given region. Therefore, we will focus on evaluating a model through its forecasting skill into the future.
-
-A straightforward way to assess a forecasting model is to create and record forecasts for future disease development, wait to see how disease truly develops, and then afterwards compare the observed numbers to what was forecasted. This approach has two main limitations, though: 
-it requires to wait through the forecast period to see what observations turn out to be
-it only shows the prediction skill of the forecast model at a single snapshot in time - leaving a large uncertainty on how a system may be expected to behave if used to forecast new future periods. 
-
-A popular and powerful alternative is thus to perform what is called backtesting or hindcasting: one pretends to be at a past point in time, providing a model exclusively with data that was available before this pretended point in time, making forecasts beyond that time point (for which no information was available to the model), and then assessing how close this forecast is to what happened after the pretended time point. When performed correctly, this resolves the both mentioned issues with assessing forecasts truly made into the future: 
-Since observations after the pretended time point is already available in historic records, assessment can be performed instantaneously, and
-one can choose several different pretended time points, reducing uncertainty of the estimated prediction skill  and also allowing to see variability in prediction skill across time. 
-
-To be truly representative of true future use, it is crucial that the pretended time point for forecasting realistically reflects a situation where the future is not known. There are a myriad pitfalls in assessment setup that can lead to the assessment not respecting the principle of future information beyond the pretended time point not being accessible to models. This is discussed in more detail here: https://docs.google.com/document/d/1Hr7Wz4Yc4ZKZ6fsFJI_lpLO8d1SSxtfTeqByWZrQqFo/edit?tab=t.0
-
-Prediction skill can be measured in different ways. One simple way to measure this is to look at how far off the predictions are, on average, from the true values (known as mean absolute error, MAE). Other common measures are discussed later in this tutorial, after we have introduced further aspects of modelling. 
-To make the most of the data we have, we often use a method called cross-validation. This means we repeatedly split the data into “past” and “future” parts at different time points. We then make forecasts for each split and check how accurate those forecasts are. This helps us see how well the model performs across different periods of time. To learn more, Wikipedia has a broad introduction, including specifics for time series models: https://en.wikipedia.org/wiki/Cross-validation_(statistics)#Cross_validation_for_time-series,_spatial_and_spatiotemporal_models
-
-Since we are here running our models through Chap, we can lean on an already implemented solution to avoid pitfalls and ensure a data-efficient and honest evaluation of the models we develop. Chap also includes several metrics, including MAE, and offers several convenient visualisations to provide insights on the prediction skill. 
-To get a feeling for this, please follow the code-along tutorials on assessment with Chap. We recommend to start with a simple code-along tutorial for how to split data and compute MAE on the pretended future: 
-https://github.com/dhis2-chap/Assessment_example_singlepred 
-
-After getting a feeling for assessment, please continue with our code tutorial on how to perform more sophisticated evaluation of any model using the built-in chap evaluation functionality (rather than implementing your own simple evaluation from scratch, as in the previous code-along tutorial):
-https://github.com/dhis2-chap/Assessment_example_chap_compatible
-
-With this evaluation setup in place, you should be ready to start looking at more sophisticated modelling approaches. For each new version of your model, evaluation helps you check that the new version is actually an improvement (and if so, in which sense, for instance short-term vs long-term, accuracy vs calibration, large vs small data set).
-
-# Expanding your model to make it more meaningful
-## Multiple regions
-While it may in some settings be useful to forecast disease at a national level, it is often more operationally relevant to create forecasts for smaller regions within the country, for instance at district level. Therefore, a disease forecasting approach needs to relate to multiple districts in the code, to create forecasts per district. 
-If a single model is trained across district data (ignoring the fact that there are different districts) and used to directly forecast disease without taking into account differences between districts in any way, it would forecast similar levels of disease across districts regardless of disease prevalence in each particular district. 
-To see this more concretely please follow this tutorial to see the errors that the minimalist_example model (which ignores districts) makes for the two districts D1 and D2 with respectively high and low prevalence:
-https://github.com/dhis2-chap/Assessment_example_multiregion
-
-The simplest approach to creating meaningful region-level forecast is to simply train and forecast based on a separate model per region. Please follow the tutorial below (in Python or R version) to see an easy way of doing this in code:
-* https://github.com/dhis2-chap/minimalist_multiregion (Python) 
-* https://github.com/dhis2-chap/minimalist_multiregion_r (R) 
-
-However, such independent consideration of each region also has several weaknesses.
-A main weakness is connected to the amount of data available to learn a good model. When learning a separate model per region, there may be a scarcity of data to fit a model of the desired complexity. This relates to a general principle in statistics concerning the amount of data available to fit a model versus the number of parameters in a model (see e.g.:,https://www.researchgate.net/publication/307526307_Points_of_Significance_Model_selection_and_overfitting) More available data allows for a larger number of parameters and a more complex model. Compared to the case with separate models per region, just combining data across all regions into a single model where the parameters are completely independent between districts does not change the ratio of available data versus parameters to be estimated. However, if the parameters are dependent (for example due a spatial structure, i.e. similarities between regions), the effective number of parameters will be lower than the actual number. There is a trade-off between having completely independent parameters on one hand and, and forcing parameters to be equal across regions on the other hand. This is often conveyed as “borrowing strength” between regions. It is also related to the concept of the bias-variance tradeoff in statistics and machine learning (see e.g.: https://en.wikipedia.org/wiki/Bias%E2%80%93variance_tradeoff ), where dependency between parameter values across regions introduces a small bias in each region towards the mean across regions, while reducing variance of the parameter estimates due to more efficient use of data. 
-
-As the disease context (including numbers of disease cases) can vary greatly between regions, the same type of model is not necessarily suited for all regions. However, taking this into account can be complex, especially if one wants to combine flexibility of models with the concept of borrowing strength mentioned above. It is thus often more practical to use a single model across regions, but ensure that this model is flexible enough to handle such heterogeneity across regions. 
-
-## Lags and autoregressive effect
-The incidence of disease today is usually affected by the incidence of disease in the recent past. This is for instance almost always the case with infectious disease, whether or not transmission is directly  human-to-human or via a vector like mosquitoes (e.g. Malaria and Dengue). Thus, it is usually advisable to include past cases of disease as a predictor in a model. This is typically referred to as including autoregressive effects in models.
- 
-Additionally, climate variables such as rainfall and temperature usually don’t have an instantaneous effect. Typically, there is no way that (for example) rainfall today would influence cases today or in the nearest days. Instead, heavy rainfall today could alter standing water, affecting mosquito development and behavior, with effects on reported Malaria cases being several weeks ahead. This means that models should typically make use of past climatic data to predict disease incidence ahead. The period between the time point that a given data value reflects and the time point of its effect is referred to as a lag. The effect of a predictor on disease may vary and even be opposite when considered at different lags. A model should usually include predictors at several different time lags, where the model aims to learn which time lags are important and what the effects are for a given predictor at each such lag.
-
-Available data can be on different time resolutions. In some contexts, reported disease cases are available with specific time stamps, but more often what is collected is aggregated and made available at weekly or monthly resolution. The available data resolution influences how precisely variation in predictor effects across lag times can be represented. 
-
-Basically, the influence of each predictor at each time lag will be represented by a separate parameter in a model. As discussed in the previous section on multiple regions, this can lead to too many parameters to be effectively estimated. It is thus common to employ some form of smoothing of the effects of a predictor across lags, with a reasoning similar to that of borrowing strength across regions (here instead borrowing strength across lag times).
-
-At a practical level, model training is often assuming that all predictors to be used for a given prediction (including lagged variables) are available at the same row of the input data table. It is thus common to modify the data tables to make lagged predictors line up. 
-To see a simple way of doing this in code, follow this tutorial in Python or R:
-* https://github.com/dhis2-chap/minimalist_example_lag (Python) 
-* https://github.com/dhis2-chap/minimalist_example_lag_r (R)
-
-
-# Expanding your model with uncertainty
-* What and why uncertainty
-* How to generically represent uncertainty: provide an empirical distribution (samples)
-* Add this by adding simple stochastic noise term to a single deterministic prediction from a model
-
-# Evaluating predicted uncertainty
-* The concept of uncertainty calibration (and why it is operationally important)
-
-# Honest and sophisticated evaluation in more detail
-* (see also separate manuscript about this..)
-*Time series cross-validation.. (growing/rolling window)
-
-# Relating to data quality issues, including missing data
-
-# More realistic (Sophisticated) models
-*BayesianHierarchicalModelling, including INLA, mentioning STAN
-*Auto-regressive ML
-*ARIMA and variants
-*Deep learning
-
-# Systematic evaluation on simulated data for debugging, understanding and stress-testing models
-* Simulating from the model or something presumed close to the model - see if the model behaves as expected and how much data is needed to reach desired behavior..
-* Simulate specific scenarios to stress-test models
-* Develop more realistic simulations
-
-
-
-# Selecting meaningful features (covariates) and data
-
-# Further resources
-Some general resources - not properly screened for now:
-* https://tjfisher19.github.io/introStatModeling/
-* https://www.statlearning.com/
-* https://www.kaggle.com/code/iamleonie/intro-to-time-series-forecasting
-* https://www.kaggle.com/code/iamleonie/time-series-forecasting-building-intuition
-* https://www.nature.com/articles/nmeth.4014
-* https://www.nature.com/articles/nmeth.2613
-=======
 # Learning statistical and machine learning modelling - with climate-sensitive disease forecasting as focus and case
 This material will gradually introduce you to important concepts from statistical modelling and machine learning, 
 focusing on what you will need to understand in order to do forecasting of climate-sensitive disease.
@@ -493,5 +245,4 @@
 - [Intro to Time Series Forecasting](https://www.kaggle.com/code/iamleonie/intro-to-time-series-forecasting)
 - [Time Series Forecasting: Building Intuition](https://www.kaggle.com/code/iamleonie/time-series-forecasting-building-intuition)
 - [Regularization](https://www.nature.com/articles/nmeth.4014)
-- [Importance of being uncertain](https://www.nature.com/articles/nmeth.2613)
->>>>>>> a0861e63
+- [Importance of being uncertain](https://www.nature.com/articles/nmeth.2613)