--- conflicted
+++ resolved
@@ -1,55 +1,17 @@
-<<<<<<< HEAD
-# Introduction to principles of spatiotemporal modelling and streamlined implementation of models through Chap
-
-# (to be updated) Developing your own custom model with CHAP
-
-CHAP is designed to allow model developers to easily develop their own models outside CHAP and use CHAP to benchmark/evaluate their models, or to import and use utility functions from CHAP in their own models.
-
-We here provide guides for implementing custom models in *Python* and *R*. The recommended flow is slightly different for the two different languages, but the general idea is the same.
-
-We have provided several example code base templates that contain minimal code and instructions on how to get started.
-
-We recommend developing your model as a custom Python project, separate from the CHAP codebase, with command-line entry points for training 
-(e.g., `train.py`) and prediction (e.g., `predict.py`). Your project should include an MLProject configuration file specifying these entry points. 
-To get started, you can clone our barebone template repository, or follow tutorials/examples.
-
-Specifically, we recommend going through a series of steps in order go from a minimal trivial model to a more sophisticated model:
-
-- A good starting place is the [minimal Python example](https://github.com/dhis2-chap/minimalist_example), that uses few variables without any lag and a standard machine learning model.
-- As a next step, one can look at a [minimalist example that distinguishes multiple regions](https://github.com/dhis2-chap/minimalist_multiregion).
-- As a third step, one can look at an [example that introduces lagged features](https://github.com/dhis2-chap/minimalist_example_lag).
-- After these, you should have the necessary understanding to start developing.  
-
-If you feel comfortable creating a model from scratch, you can start with with [a blank template](https://github.com/dhis2-chap/chap_model_template).
-
-
-## Alternative examples in R
-
-We also provide a [minimal example for creating an R model](https://github.com/dhis2-chap/minimalist_example_r).
-Note that creating R models might be more challenging due to requirement of R packages. CHAP does optionally support running models through docker containers,
-which might be a good way to handle R models.
-
-Also for R models, we provide [a blank model template](https://github.com/dhis2-chap/chap_model_template_r).
-
-
-
-
-
-=======
-# Introduction to principles of spatiotemporal modelling and streamlined implementation of models through Chap
-
-# Developing your own custom model with CHAP
-
-CHAP is designed to allow model developers to easily develop their own models outside CHAP and use CHAP to benchmark/evaluate their models, or to import and use utility functions from CHAP in their own models.
-
-We here provide guides for implementing custom models in *Python* and *R*. The recommended flow is slightly different for the two different languages, but the general idea is the same.
-
-We have provided several example code base templates that contain minimal code and instructions on how to get started.
-
-If you already have experience with statistical/machine learning modelling, you can go directly to our page for more experienced modellers, which directly explains how to
-[employ chap when already knowing how to develop models](experienced_modeller.md)
-If you want to learn more about modelling as you go, please follow our material that employs Chap to more efficiently teach core concepts of modelling, focusing on climate-sensitive disease forecasting as case through a combined coverage of theoretical and practical aspects:
-[runs through Chap](learn_modelling.md)
-
-
->>>>>>> bcfafc78
+# Introduction to principles of spatiotemporal modelling and streamlined implementation of models through Chap
+
+# Developing your own custom model with CHAP
+
+CHAP is designed to allow model developers to easily develop their own models outside CHAP and use CHAP to benchmark/evaluate their models, or to import and use utility functions from CHAP in their own models.
+
+We here provide guides for implementing custom models in *Python* and *R*. The recommended flow is slightly different for the two different languages, but the general idea is the same.
+
+We have provided several example code base templates that contain minimal code and instructions on how to get started.
+
+If you already have experience with statistical/machine learning modelling, you can go directly to our page for more experienced modellers, which directly explains how to
+[employ chap when already knowing how to develop models](experienced_modeller.md)
+If you want to learn more about modelling as you go, please follow our material that employs Chap to more efficiently teach core concepts of modelling, focusing on climate-sensitive disease forecasting as case through a combined coverage of theoretical and practical aspects:
+[runs through Chap](learn_modelling.md)
+
+
+