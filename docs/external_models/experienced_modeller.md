<<<<<<< HEAD
# Documentation for experienced modellers 

The following are required to develop or integrate an existing model with Chap:
- Make chap-compatible [train and predict endpoints](train_and_predict.md) (functions) for you model
- [Describe your model](describe_model.md)) in a simple yaml-based format 
- Check that your model [runs through Chap](running_models_in_chap.md)

To get started, we recommend to follow our simple tutorial:
1. Clone or download our [minimalist example](https://github.com/dhis2-chap/minimalist_example) and make sure you can run the minimalist code used in the tutorial (as an isolated run and through Chap)
2. Replace the code in the train and predict functions with the code of your own model, doing any necessary data format conversion to make your model compatible with the Chap setup

If you are more comfortable with R than Python, you can alterantive clone/download our [R-based minimalist example](https://github.com/dhis2-chap/minimalist_example_r)

=======
# Documentation for experienced modellers 

The following are required to develop or integrate an existing model with Chap:
- Make chap-compatible [train and predict endpoints](train_and_predict.md) (functions) for you model that accepts the standard chap data formats
- [Describe your model](describe_model.md) in a simple yaml-based format 
- Check that your model [runs through Chap](running_models_in_chap.md)

To get started, we recommend to follow our simple tutorial:
1. Clone or download our [minimalist example](https://github.com/dhis2-chap/minimalist_example) and make sure you can run the minimalist code used in the tutorial (as an isolated run and through Chap)
2. Replace the code in the train and predict functions with the code of your own model, doing any necessary data format conversion to make your model compatible with the Chap setup

If you are more comfortable with R than Python, you can alterantive clone/download our [R-based minimalist example](https://github.com/dhis2-chap/minimalist_example_r)

>>>>>>> bcfafc78
If you are unsure on some of the involved IT technologies (like version control, containerisation etc), please consult our [../contributor/development_tools.md](Introduction to Development Tools) <|MERGE_RESOLUTION|>--- conflicted
+++ resolved
@@ -1,18 +1,3 @@
-<<<<<<< HEAD
-# Documentation for experienced modellers 
-
-The following are required to develop or integrate an existing model with Chap:
-- Make chap-compatible [train and predict endpoints](train_and_predict.md) (functions) for you model
-- [Describe your model](describe_model.md)) in a simple yaml-based format 
-- Check that your model [runs through Chap](running_models_in_chap.md)
-
-To get started, we recommend to follow our simple tutorial:
-1. Clone or download our [minimalist example](https://github.com/dhis2-chap/minimalist_example) and make sure you can run the minimalist code used in the tutorial (as an isolated run and through Chap)
-2. Replace the code in the train and predict functions with the code of your own model, doing any necessary data format conversion to make your model compatible with the Chap setup
-
-If you are more comfortable with R than Python, you can alterantive clone/download our [R-based minimalist example](https://github.com/dhis2-chap/minimalist_example_r)
-
-=======
 # Documentation for experienced modellers 
 
 The following are required to develop or integrate an existing model with Chap:
@@ -26,5 +11,4 @@
 
 If you are more comfortable with R than Python, you can alterantive clone/download our [R-based minimalist example](https://github.com/dhis2-chap/minimalist_example_r)
 
->>>>>>> bcfafc78
 If you are unsure on some of the involved IT technologies (like version control, containerisation etc), please consult our [../contributor/development_tools.md](Introduction to Development Tools) 