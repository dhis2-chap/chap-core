--- conflicted
+++ resolved
@@ -1,44 +1,6 @@
 # BASE IMAGE: Preconfigured R and INLA setup
 FROM ghcr.io/dhis2-chap/docker_r_inla:master
 
-<<<<<<< HEAD
-# Copy uv binary from official image
-COPY --from=ghcr.io/astral-sh/uv:latest /uv /bin/uv
-
-RUN apt-get update && apt-get install -y \
-    python3 \
-    python3-pip \
-    git \
-    curl \
-    libffi-dev \
-    libbz2-dev \
-    libreadline-dev \
-    libncurses-dev \
-    libssl-dev \
-    libsqlite3-dev \
-    make \
-    build-essential \
-    zlib1g-dev \
-    && apt-get clean \
-    && rm -rf /var/lib/apt/lists/*
-
-# Install pyenv and use .python-version to control Python version
-ENV PYENV_ROOT=/pyenv
-ENV PATH="$PYENV_ROOT/bin:$PYENV_ROOT/shims:$PATH"
-RUN git clone https://github.com/pyenv/pyenv.git $PYENV_ROOT
-
-# Copy version file before installing Python (so we can use it)
-COPY .python-version ./.python-version
-
-# Install specific Python version using pyenv
-RUN pyenv install --skip-existing "$(cat .python-version)" && \
-    pyenv global "$(cat .python-version)"
-
-# Set working directory
-WORKDIR /app
-
-# Copy project files
-=======
 # Enable bytecode compilation
 ENV UV_COMPILE_BYTECODE=1
 
@@ -89,14 +51,10 @@
 COPY ./pyproject.toml .
 COPY ./uv.lock .
 COPY ./.python-version .python-version
->>>>>>> 2c428a66
 COPY ./chap_core ./chap_core
 COPY ./config ./config
 COPY ./README.md .
 
-<<<<<<< HEAD
-RUN uv sync
-=======
 # Install only production dependencies
 RUN --mount=type=cache,target=/root/.cache/uv \
     uv sync --frozen --no-dev
@@ -110,5 +68,4 @@
 USER chap
 
 # Ensure local venv tools are prioritized
-ENV PATH="/app/.venv/bin:$PATH"
->>>>>>> 2c428a66
+ENV PATH="/app/.venv/bin:$PATH"