--- conflicted
+++ resolved
@@ -1,4 +1,3 @@
-<<<<<<< HEAD
 import json
 from pathlib import Path
 
@@ -224,6 +223,24 @@
         meta_data={},
         forecasts=forecasts_weeks_large,
         metrics=[],
+    )
+
+
+@pytest.fixture
+def backtest_empty(dataset):
+    """BackTest with no forecasts for edge case testing."""
+    return BackTest(
+        id=1,
+        dataset_id=dataset.id,
+        dataset=dataset,
+        model_id="Test Model",
+        name="Empty Test BackTest",
+        created=None,
+        meta_data={},
+        forecasts=[],
+        metrics=[],
+        org_units=[],
+        split_periods=[],
     )
 
 
@@ -372,398 +389,4 @@
                 "disease_cases": [11.0, 13.0, 19.0, 21.0],
             }
         )
-    )
-=======
-import json
-from pathlib import Path
-
-import pandas as pd
-import pytest
-
-from chap_core.assessment.flat_representations import FlatObserved, FlatForecasts
-from chap_core.database.dataset_tables import DataSetWithObservations, Observation, DataSet
-from chap_core.database.tables import BackTestRead, OldBackTestRead, BackTestForecast, BackTest, BackTestMetric
-from chap_core.simulation.naive_simulator import DatasetDimensions, AdditiveSimulator, BacktestSimulator
-
-
-@pytest.fixture
-def data_folder():
-    return Path(__file__).parent / "data"
-
-
-class BacktestOW(OldBackTestRead):
-    forecasts: list[BackTestForecast]
-
-
-@pytest.fixture(autouse=True)
-def backtest_read(data_folder):
-    read = open(data_folder / "BacktestRead.json").read()
-    return BacktestOW.model_validate_json(read)
-
-
-@pytest.fixture
-def dataset_read(data_folder):
-    read = open(data_folder / "DatasetRead.json").read()
-    data = json.loads(read)
-    print(data.keys())
-    data["covariates"] = []
-    return DataSetWithObservations.model_validate(data)
-
-
-org_units = ["OrgUnit1", "OrgUnit2"]
-periods = ["2022-01", "2022-02"]
-periods_weeks = ["2022W01", "2022W02"]
-last_seen_periods = ["2021-11", "2021-12"]
-last_seen_periods_weeks = ["2021W51", "2021W52"]
-
-# Large dataset parameters for stress testing
-org_units_large = [f"OrgUnit{i + 1}" for i in range(20)]
-periods_weeks_large = [f"{year}W{week:02d}" for year in range(2020, 2025) for week in range(1, 53)]
-last_seen_period_weeks_large = "2019W52"
-
-
-@pytest.fixture
-def dataset():
-    observations = [
-        Observation(
-            feature_name="disease_cases",
-            id=t * 2 + loc,
-            dataset_id=1,
-            period=periods[t],
-            org_unit=org_units[loc],
-            value=float(t + loc),
-        )
-        for t in range(2)
-        for loc in range(2)
-    ]
-    return DataSet(
-        id=1,
-        name="Test Dataset",
-        type="Test Type",
-        geojson=None,
-        covariates=[],
-        observations=observations,
-        created=None,
-    )
-
-
-@pytest.fixture
-def dataset_weeks():
-    observations = [
-        Observation(
-            feature_name="disease_cases",
-            id=t * 2 + loc,
-            dataset_id=1,
-            period=periods_weeks[t],
-            org_unit=org_units[loc],
-            value=float(t + loc),
-        )
-        for t in range(2)
-        for loc in range(2)
-    ]
-    return DataSet(
-        id=1,
-        name="Test Dataset",
-        type="Test Type",
-        geojson=None,
-        covariates=[],
-        observations=observations,
-        created=None,
-    )
-
-
-@pytest.fixture
-def dataset_weeks_large():
-    """Large dataset with 5 years of weekly observations for 20 org units."""
-    observations = [
-        Observation(
-            feature_name="disease_cases",
-            id=t * 20 + loc,
-            dataset_id=1,
-            period=periods_weeks_large[t],
-            org_unit=org_units_large[loc],
-            value=float(t + loc),
-        )
-        for t in range(len(periods_weeks_large))
-        for loc in range(len(org_units_large))
-    ]
-    return DataSet(
-        id=1,
-        name="Large Test Dataset",
-        type="Test Type",
-        geojson=None,
-        covariates=[],
-        observations=observations,
-        created=None,
-    )
-
-
-@pytest.fixture
-def forecasts():
-    return [
-        BackTestForecast(
-            id=t * 2 * 2 + loc * 2 + ls,
-            backtest_id=1,
-            period=f"2022-0{t + 1}",
-            org_unit=f"OrgUnit{loc + 1}",
-            last_train_period=last_seen_periods[ls],
-            last_seen_period=last_seen_periods[ls],
-            values=[float(t + loc + 1), float(t + loc + 2), float(t + loc + 3)],
-        )
-        for t in range(2)
-        for loc in range(2)
-        for ls in range(2)
-    ]
-
-
-@pytest.fixture
-def forecasts_weeks():
-    return [
-        BackTestForecast(
-            id=t * 2 * 2 + loc * 2 + ls,
-            backtest_id=1,
-            period=f"2022W0{t + 1}",
-            org_unit=f"OrgUnit{loc + 1}",
-            last_train_period=last_seen_periods_weeks[ls],
-            last_seen_period=last_seen_periods_weeks[ls],
-            values=[float(t + loc + 1), float(t + loc + 2), float(t + loc + 3)],
-        )
-        for t in range(2)
-        for loc in range(2)
-        for ls in range(2)
-    ]
-
-
-@pytest.fixture
-def forecasts_weeks_large():
-    """Large forecast fixture with 5 years of weekly data, 20 locations, 100 samples each.
-
-    Generates approximately 5,200 forecast objects (260 weeks × 20 locations)
-    with 100 samples per forecast for stress testing.
-    """
-    return [
-        BackTestForecast(
-            id=t * 20 + loc,
-            backtest_id=1,
-            period=periods_weeks_large[t],
-            org_unit=org_units_large[loc],
-            last_train_period=last_seen_period_weeks_large,
-            last_seen_period=last_seen_period_weeks_large,
-            values=[float(t + loc + sample) for sample in range(100)],
-        )
-        for t in range(len(periods_weeks_large))
-        for loc in range(len(org_units_large))
-    ]
-
-
-@pytest.fixture
-def backtest(dataset, forecasts):
-    return BackTest(
-        id=1,
-        dataset_id=dataset.id,
-        dataset=dataset,
-        model_id="Test Model",
-        name="Test BackTest",
-        created=None,
-        meta_data={},
-        forecasts=forecasts,
-        metrics=[],
-    )
-
-
-@pytest.fixture
-def backtest_weeks(dataset_weeks, forecasts_weeks):
-    return BackTest(
-        id=1,
-        dataset_id=dataset_weeks.id,
-        dataset=dataset_weeks,
-        model_id="Test Model",
-        name="Test BackTest",
-        created=None,
-        meta_data={},
-        forecasts=forecasts_weeks,
-        metrics=[],
-    )
-
-
-@pytest.fixture
-def backtest_weeks_large(dataset_weeks_large, forecasts_weeks_large):
-    """Large backtest with 5 years of weekly forecasts for 20 org units."""
-    return BackTest(
-        id=1,
-        dataset_id=dataset_weeks_large.id,
-        dataset=dataset_weeks_large,
-        model_id="Test Model Large",
-        name="Large Test BackTest",
-        created=None,
-        meta_data={},
-        forecasts=forecasts_weeks_large,
-        metrics=[],
-    )
-
-
-@pytest.fixture
-def backtest_empty(dataset):
-    """BackTest with no forecasts for edge case testing."""
-    return BackTest(
-        id=1,
-        dataset_id=dataset.id,
-        dataset=dataset,
-        model_id="Test Model",
-        name="Empty Test BackTest",
-        created=None,
-        meta_data={},
-        forecasts=[],
-        metrics=[],
-        org_units=[],
-        split_periods=[],
-    )
-
-
-@pytest.fixture
-def backtest_metrics(forecasts):
-    return [
-        BackTestMetric(
-            id=forecast.id,
-            backtest_id=forecast.backtest_id,
-            metric_id="MAE",
-            period=forecast.period,
-            org_unit=forecast.org_unit,
-            last_train_period=forecast.last_train_period,
-            last_seen_period=forecast.last_seen_period,
-            value=sum(forecast.values) / len(forecast.values),  # Example metric calculation
-        )
-        for forecast in forecasts
-    ]
-
-
-@pytest.fixture
-def data_dims():
-    dims = DatasetDimensions(
-        locations=["loc1", "loc2", "loc3"],
-        time_periods=[f"{year}{month:02d}" for year in ("2020", "2021", "2022") for month in range(1, 13)],
-        target="disease_cases",
-        features=["mean_temperature"],
-    )
-    return dims
-
-
-@pytest.fixture
-def simulated_dataset(data_dims, dummy_geojson):
-    simulator = AdditiveSimulator()
-    dataset = simulator.simulate(data_dims)
-    dataset.geojson = dummy_geojson
-    return dataset
-
-
-@pytest.fixture
-def simulated_backtest(simulated_dataset, data_dims):
-    backtest = BacktestSimulator().simulate(simulated_dataset, data_dims)
-    return backtest
-
-
-@pytest.fixture
-def dummy_geojson():
-    """Dummy GeoJSON with three disjoint polygons for testing.
-
-    Polygons represent fictional administrative regions with:
-    - Clear separation between regions for visibility
-    - Irregular boundaries resembling real districts
-    - Realistic lat/lon coordinates (around East Africa region)
-    - Counter-clockwise winding order (GeoJSON standard)
-    """
-    return {
-        "type": "FeatureCollection",
-        "features": [
-            {
-                "type": "Feature",
-                "id": "loc1",
-                "properties": {"id": "loc1", "name": "Northern District"},
-                "geometry": {
-                    "type": "Polygon",
-                    "coordinates": [
-                        [
-                            [29.0, 0.0],
-                            [29.0, 0.2],
-                            [29.2, 0.4],
-                            [29.4, 0.5],
-                            [29.6, 0.3],
-                            [29.5, 0.1],
-                            [29.3, -0.1],
-                            [29.0, 0.0],
-                        ]
-                    ],
-                },
-            },
-            {
-                "type": "Feature",
-                "id": "loc2",
-                "properties": {"id": "loc2", "name": "Central District"},
-                "geometry": {
-                    "type": "Polygon",
-                    "coordinates": [
-                        [
-                            [30.5, 0.0],
-                            [30.8, -0.1],
-                            [31.0, -0.1],
-                            [31.1, -0.3],
-                            [31.0, -0.5],
-                            [30.7, -0.6],
-                            [30.5, -0.5],
-                            [30.5, 0.0],
-                        ]
-                    ],
-                },
-            },
-            {
-                "type": "Feature",
-                "id": "loc3",
-                "properties": {"id": "loc3", "name": "Southern District"},
-                "geometry": {
-                    "type": "Polygon",
-                    "coordinates": [
-                        [
-                            [29.5, -1.5],
-                            [29.7, -1.6],
-                            [30.0, -1.5],
-                            [30.1, -1.5],
-                            [30.1, -1.8],
-                            [29.9, -2.0],
-                            [29.6, -2.1],
-                            [29.5, -2.0],
-                            [29.5, -1.5],
-                        ]
-                    ],
-                },
-            },
-        ],
-    }
-
-
-@pytest.fixture
-def flat_forecasts():
-    return FlatForecasts(
-        pd.DataFrame(
-            {
-                "location": ["loc1", "loc1", "loc2", "loc2"],
-                "time_period": ["2023-W01", "2023-W02", "2023-W01", "2023-W02"],
-                "horizon_distance": [1, 2, 1, 2],
-                "sample": [1, 1, 1, 1],
-                "forecast": [10.0, 12.0, 21.0, 23.0],
-            }
-        )
-    )
-
-
-@pytest.fixture
-def flat_observations():
-    return FlatObserved(
-        pd.DataFrame(
-            {
-                "location": ["loc1", "loc1", "loc2", "loc2"],
-                "time_period": ["2023-W01", "2023-W02", "2023-W01", "2023-W02"],
-                "disease_cases": [11.0, 13.0, 19.0, 21.0],
-            }
-        )
-    )
->>>>>>> bcfafc78
+    )