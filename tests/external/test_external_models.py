--- conflicted
+++ resolved
@@ -32,20 +32,6 @@
     assert results is not None
 
 
-<<<<<<< HEAD
-@pytest.mark.skipif(not conda_available(), reason='requires conda')
-@pytest.mark.parametrize('model_directory', ['naive_python_model'])
-def test_all_external_models_only_train_acceptance(model_directory, models_path, train_data, future_climate_data):
-    """Only tests that the model can be initiated and trained
-    without anything failing"""
-    yaml = models_path / model_directory / 'config.yml'
-    model = get_model_from_yaml_file(yaml)
-    model.train(train_data)
-
-
-@pytest.mark.skipif(not conda_available(), reason='requires conda')
-@pytest.mark.parametrize('model_directory', ['naive_python_model'])
-=======
 def get_dataset_from_yaml(yaml_path: Path):
     specs = yaml.load(yaml_path.read_text(), Loader=yaml.FullLoader)
     if 'demo_data' in specs:
@@ -60,8 +46,8 @@
 
     return SpatioTemporalDict.from_pandas(df, ClimateHealthTimeSeries)
 
+
 @pytest.mark.parametrize('model_directory', ['ewars_Plus'])
->>>>>>> 3d58d7e8
 def test_all_external_models_acceptance(model_directory, models_path, train_data, future_climate_data):
     """Only tests that the model can be initiated and that train and predict
     can be called without anything failing"""
