--- conflicted
+++ resolved
@@ -76,11 +76,7 @@
 
 @pytest.fixture
 def big_request_json():
-<<<<<<< HEAD
-    filepath =  str(Path(Path.home())) +'/Data/ch_data/chap_request.json'
-=======
     filepath = "/home/knut/Data/ch_data/chap_request.json"
->>>>>>> 778af606
     if not os.path.exists(filepath):
         pytest.skip()
     with open(filepath, "r") as f:
